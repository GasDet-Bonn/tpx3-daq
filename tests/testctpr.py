#!/usr/bin/env python

from tpx3.tpx3 import TPX3
import time
from basil.utils.BitLogic import BitLogic
import array
import argparse


def pretty_print(string_val, bits=32):
    val = int(string_val)
    bits = BitLogic(bits)
    bits[:] = val
    lst = bits.toByteList(True)
    lst_hex = map(hex, bits.toByteList(False))
    print "Int ", lst
    print "Hex ", lst_hex
    print "Binary ", bits


def main(args_dict):

    chip = TPX3()
    chip.init()

    chip['CONTROL']['RESET'] = 1
    chip['CONTROL'].write()

    chip['CONTROL']['RESET'] = 0
    chip['CONTROL'].write()

    # print 'RX ready:', chip['RX'].is_ready
    # print 'get_decoder_error_counter', chip['RX'].get_decoder_error_counter()

    data = chip.getGlobalSyncHeader() + [0x10] + [0b10101010, 0x01] + [0x00]

    chip.write(data)

    print 'RX ready:', chip['RX'].is_ready

    chip['RX'].reset()
    chip['RX'].DATA_DELAY = 0
    chip['RX'].ENABLE = 1
    time.sleep(0.01)

    while(not chip['RX'].is_ready):
        pass
<<<<<<< HEAD
    # print(chip.get_configuration())

    # data = chip.getGlobalSyncHeader() + [0x02] + [0b11111111, 0x00000001] + [0x0]
    # data = chip.set_dac("Ibias_Preamp_ON", 0x00, write = False)
    # chip['FIFO'].reset()
    # chip.write(data)
=======
  
>>>>>>> a089a33e
    print "Test write CTPR"
    data = chip.write_ctpr(range(128), False)
    chip['FIFO'].reset()
    time.sleep(0.01)
    chip.write(data)
    time.sleep(0.01)
    print "send ctpr command sent"
    fdata = chip['FIFO'].get_data()
    print fdata
    dout = chip.decode_fpga(fdata, True)
    print dout
    for el in dout:
        print "Decode_fpga: ", el
    ddout = chip.decode(dout[0], 0x71)
    print ddout  
    print "Test Read CTPR"
    data = chip.read_ctpr(False)
    chip['FIFO'].reset()
    time.sleep(0.01)
    chip.write(data)
    time.sleep(0.01)
    print "read ctpr command sent"
    fdata = chip['FIFO'].get_data()
    print fdata
    dout = chip.decode_fpga(fdata, True)
    print dout
    for el in dout:
        print "Decode_fpga: ", el
    for i in range(128):
<<<<<<< HEAD
        ddout = chip.decode(dout[i], 0xD0)
        print ddout

    print "Shutter Enabled"
    # It seems that in contrast to the manual (v1.9) the shutter isn't needed.
    # chip['CONTROL']['SHUTTER'] = 1
    # chip['CONTROL'].write()
=======
        ddout=chip.decode(dout[i],0xD0)
        print ddout     
    

>>>>>>> a089a33e
    time.sleep(0.01)
    fdata = chip['FIFO'].get_data()
    print fdata
    dout = chip.decode_fpga(fdata, True)
    print dout
    time.sleep(0.01)
<<<<<<< HEAD
    # chip['CONTROL']['SHUTTER'] = 0
    # chip['CONTROL'].write()
    print "Shutter Disabled"

=======
    
    
>>>>>>> a089a33e
    fdata = chip['FIFO'].get_data()
    print fdata
    dout = chip.decode_fpga(fdata, True)
    print dout
    for el in dout:
        print "Decoded: ", el

if __name__ == "__main__":
    parser = argparse.ArgumentParser(description='Timepix3 CTPR read/write checking script')
    args_dict = vars(parser.parse_args())
    main(args_dict)<|MERGE_RESOLUTION|>--- conflicted
+++ resolved
@@ -45,16 +45,7 @@
 
     while(not chip['RX'].is_ready):
         pass
-<<<<<<< HEAD
-    # print(chip.get_configuration())
-
-    # data = chip.getGlobalSyncHeader() + [0x02] + [0b11111111, 0x00000001] + [0x0]
-    # data = chip.set_dac("Ibias_Preamp_ON", 0x00, write = False)
-    # chip['FIFO'].reset()
-    # chip.write(data)
-=======
   
->>>>>>> a089a33e
     print "Test write CTPR"
     data = chip.write_ctpr(range(128), False)
     chip['FIFO'].reset()
@@ -84,35 +75,18 @@
     for el in dout:
         print "Decode_fpga: ", el
     for i in range(128):
-<<<<<<< HEAD
-        ddout = chip.decode(dout[i], 0xD0)
-        print ddout
-
-    print "Shutter Enabled"
-    # It seems that in contrast to the manual (v1.9) the shutter isn't needed.
-    # chip['CONTROL']['SHUTTER'] = 1
-    # chip['CONTROL'].write()
-=======
         ddout=chip.decode(dout[i],0xD0)
         print ddout     
     
 
->>>>>>> a089a33e
     time.sleep(0.01)
     fdata = chip['FIFO'].get_data()
     print fdata
     dout = chip.decode_fpga(fdata, True)
     print dout
     time.sleep(0.01)
-<<<<<<< HEAD
-    # chip['CONTROL']['SHUTTER'] = 0
-    # chip['CONTROL'].write()
-    print "Shutter Disabled"
-
-=======
     
     
->>>>>>> a089a33e
     fdata = chip['FIFO'].get_data()
     print fdata
     dout = chip.decode_fpga(fdata, True)
