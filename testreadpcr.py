--- conflicted
+++ resolved
@@ -45,11 +45,7 @@
 
     while(not chip['RX'].is_ready):
         pass
-<<<<<<< HEAD
-=======
-        
-    
-    
+
     # Step 4d: Reset and start Timer
     print "ReSet Timer"
     data = chip.resetTimer(write=False)
@@ -57,7 +53,7 @@
     print "Start Timer"
     data = chip.startTimer(write=False)
     chip.write(data, True)
-    
+
     # Step 5: Set general config
     print "Set general config"
     data = chip.write_general_config(write=False)
@@ -67,67 +63,43 @@
     print "\tGet EoC: "
     dout = chip.decode(chip.decode_fpga(chip['FIFO'].get_data(), True)[0], 0x71)
     print dout
->>>>>>> ba04107b
-
 
     # Step 2a: reset sequential / resets pixels?!
     data = chip.reset_sequential(False)
-<<<<<<< HEAD
     chip.write(data, True)
-=======
-    chip.write(data)
->>>>>>> ba04107b
     fdata = chip['FIFO'].get_data()
     print fdata
     dout = chip.decode_fpga(fdata, True)
     print dout
-    ddout = chip.decode(dout[0],0x71)
+    ddout = chip.decode(dout[0], 0x71)
     print ddout
     try:
-        ddout = chip.decode(dout[1],0x71)
+        ddout = chip.decode(dout[1], 0x71)
         print ddout
     except IndexError:
         print("no EoR found")
-<<<<<<< HEAD
-=======
-        
-  
-
->>>>>>> ba04107b
 
     # Step 3: Set PCR
-    #Step 3a: Produce needed PCR
+    # Step 3a: Produce needed PCR
     for x in range(256):
         for y in range(256):
             chip.set_pixel_pcr(x, y, 1, 7, 1)
 
     # Step 3b: Write PCR to chip
     for i in range(256):
-      data = chip.write_pcr([i], write=False)
-<<<<<<< HEAD
-      chip.write(data, True)
-=======
-      chip.write(data)
->>>>>>> ba04107b
+        data = chip.write_pcr([i], write=False)
+        chip.write(data, True)
     print "pixel config sent"
     fdata = chip['FIFO'].get_data()
     print fdata
     dout = chip.decode_fpga(fdata, True)
     print dout
-    ddout=chip.decode(dout[0],0x71)
+    ddout = chip.decode(dout[0], 0x71)
     print ddout
-<<<<<<< HEAD
 
     # only read column x == 1
     data = chip.read_pixel_config_reg([1], write=False)
     chip.write(data, True)
-=======
-    
-
-    # only read column x == 1
-    data = chip.read_pixel_config_reg([1], write=False)
-    chip.write(data)
->>>>>>> ba04107b
     print "read pixel config command sent"
     fdata = chip['FIFO'].get_data()
     print fdata
@@ -138,22 +110,14 @@
 
     data = chip.read_pixel_matrix_sequential(0x02, False)
     print "read matrix sequential command sent"
-<<<<<<< HEAD
     chip.write(data, True)
     print "waiting for packets received"
-=======
-    chip.write(data)
->>>>>>> ba04107b
     fdata = chip['FIFO'].get_data()
     print type(fdata)
     print fdata
     dout = chip.decode_fpga(fdata, True)
     print len(dout)
 
-<<<<<<< HEAD
-=======
-
->>>>>>> ba04107b
     counts = []
     count = 0
     xs = []
@@ -177,38 +141,20 @@
                 raise
         x = chip.pixel_address_to_x(ddout[0])
         y = chip.pixel_address_to_y(ddout[0])
-<<<<<<< HEAD
-        print("X pos {}".format(x))
-        print("Y pos {}".format(y))
+        # print("X pos {}".format(x))
+        # print("Y pos {}".format(y))
         xs.append(x)
         ys.append(y)
-        print(ddout[0].tovalue())
-
+        # print(ddout[0].tovalue())
 
     print("Read {} packages".format(len(dout)))
-    print("Read x: {} \nRead y: {}".format(xs, ys))
-    print("#x: {}\n#y: {}".format(len(xs), len(ys)))
-    print("{} / {}".format(xs[183], ys[183]))
-    print("{} / {}".format(xs[184], ys[184]))
-    print("{} / {}".format(xs[185], ys[185]))
-=======
-        #print("X pos {}".format(x))
-        #print("Y pos {}".format(y))
-        xs.append(x)
-        ys.append(y)
-        #print(ddout[0].tovalue())
-
-
-    print("Read {} packages".format(len(dout)))
-   # print("Read x: {} \nRead y: {}".format(xs, ys))
-    #print("#x: {}\n#y: {}".format(len(xs), len(ys)))
-    #print("{} / {}".format(xs[183], ys[183]))
-    #print("{} / {}".format(xs[184], ys[184]))
-    #print("{} / {}".format(xs[185], ys[185]))
->>>>>>> ba04107b
+    # print("Read x: {} \nRead y: {}".format(xs, ys))
+    # print("#x: {}\n#y: {}".format(len(xs), len(ys)))
+    # print("{} / {}".format(xs[183], ys[183]))
+    # print("{} / {}".format(xs[184], ys[184]))
+    # print("{} / {}".format(xs[185], ys[185]))
     ddout = chip.decode(dout[-1], 0x90)
     print ddout
-
 
     print("Found the following counts: ", counts)
 
