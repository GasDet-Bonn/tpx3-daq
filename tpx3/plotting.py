--- conflicted
+++ resolved
@@ -229,11 +229,7 @@
             text = 'This is a tpx3-daq %s for chip W%s-%s%s.\nRun name: %s' % (
                 scan_id, chip_wafer, chip_x, chip_y, run_name)
         ax.text(0.01, 1, text, fontsize=10)
-<<<<<<< HEAD
-        ax.text(0.7, 0.02, 'Software version: %s \nReadout board: %s \nFirmware version: %d' % (sw_ver, board_name, fw_ver), fontsize=6)
-=======
         ax.text(0.7, 0.02, 'Software version: %s \nReadout board: %s \nFirmware version: %s' % (sw_ver, board_name, fw_ver), fontsize=6)
->>>>>>> c2aa1e9e
 
         ax.text(0.01, 0.02, r'Have a good day!', fontsize=6)
 
