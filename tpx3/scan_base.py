#
# ------------------------------------------------------------
# Copyright (c) All rights reserved
# SiLab, Institute of Physics, University of Bonn
# ------------------------------------------------------------
#

from __future__ import absolute_import
from __future__ import division
import time
import os
import yaml
import logging
import subprocess
import pkg_resources
import tables as tb
import numpy as np
import zmq

from contextlib import contextmanager
from .tpx3 import TPX3
from .fifo_readout import FifoReadout
from tables.exceptions import NoSuchNodeError
import six
from six.moves import range

VERSION = pkg_resources.get_distribution("tpx3-daq").version
loglevel = logging.getLogger('TPX3').getEffectiveLevel()


def get_software_version():
    try:
        rev = subprocess.check_output(['git', 'rev-parse', '--short', 'HEAD']).strip().decode()
        branch = subprocess.check_output(['git', 'rev-parse', '--abbrev-ref', 'HEAD']).strip().decode()
        return branch + '@' + rev
    except:
        return VERSION


class MetaTable(tb.IsDescription):
    index_start = tb.UInt32Col(pos=0)
    index_stop = tb.UInt32Col(pos=1)
    data_length = tb.UInt32Col(pos=2)
    timestamp_start = tb.Float64Col(pos=3)
    timestamp_stop = tb.Float64Col(pos=4)
    scan_param_id = tb.UInt32Col(pos=5)
    error = tb.UInt32Col(pos=6)
    trigger = tb.Float64Col(pos=7)


class RunConfigTable(tb.IsDescription):
    attribute = tb.StringCol(64)
    value = tb.StringCol(128)


class DacTable(tb.IsDescription):
    DAC = tb.StringCol(64)
    value = tb.UInt16Col()


def send_data(socket, data, scan_par_id, name='ReadoutData'):
    '''Sends the data of every read out (raw data and meta data)

        via ZeroMQ to a specified socket
    '''

    data_meta_data = dict(
        name=name,
        dtype=str(data[0].dtype),
        shape=data[0].shape,
        timestamp_start=data[1],  # float
        timestamp_stop=data[2],  # float
        error=data[3],  # int
        scan_par_id=scan_par_id
    )
    try:
        socket.send_json(data_meta_data, flags=zmq.SNDMORE | zmq.NOBLOCK)
        # PyZMQ supports sending numpy arrays without copying any data
        socket.send(data[0], flags=zmq.NOBLOCK)
    except zmq.Again:
        pass


class ScanBase(object):
    '''
        Basic run meta class.
        Base class for scan- / tune- / analyze-class.
    '''

    def __init__(self, dut_conf=None):

        self.proj_dir = os.path.dirname(os.path.dirname(os.path.abspath(__file__)))

        self.working_dir = os.path.join(os.getcwd(), "output_data")
        if not os.path.exists(self.working_dir):
            os.makedirs(self.working_dir)

        self.timestamp = time.strftime("%Y%m%d_%H%M%S")
        self.run_name = self.timestamp + '_' + self.scan_id
        self.output_filename = os.path.join(self.working_dir, self.run_name)

        self.logger = logging.getLogger(self.__class__.__name__)
        self.logger.setLevel(loglevel)
        self.setup_logfile()

        self.logger.info('Initializing %s...', self.__class__.__name__)

        self.chip = TPX3(dut_conf)

    def get_basil_dir(self):
        return str(os.path.dirname(os.path.dirname(basil.__file__)))

    def get_chip(self):
        return self.chip

    def prepare_injection_masks(self, start_column, stop_column, start_row, stop_row, mask_step):
        pass


    def dump_configuration(self, **kwargs):
        self.h5_file.create_group(self.h5_file.root, 'configuration', 'Configuration')

        run_config_table = self.h5_file.create_table(self.h5_file.root.configuration, name='run_config', title='Run config', description=RunConfigTable)
        row = run_config_table.row
        row['attribute'] = 'scan_id'
        row['value'] = self.scan_id
        row.append()
        row = run_config_table.row
        row['attribute'] = 'run_name'
        row['value'] = self.run_name
        row.append()
        row = run_config_table.row
        row['attribute'] = 'software_version'
        row['value'] = get_software_version()
        row.append()
        row = run_config_table.row
        row['attribute'] = 'board_name'
        row['value'] = self.board_name
        row.append()
        row = run_config_table.row
        row['attribute'] = 'firmware_version'
        row['value'] = self.firmware_version
        row.append()
        row = run_config_table.row
        row['attribute'] = 'chip_wafer'
        row['value'] = self.wafer_number
        row.append()
        row = run_config_table.row
        row['attribute'] = 'chip_x'
        row['value'] = self.x_position
        row.append()
        row = run_config_table.row
        row['attribute'] = 'chip_y'
        row['value'] = self.y_position
        row.append()

<<<<<<< HEAD
        run_config_attributes = ['VTP_fine_start', 'VTP_fine_stop', 'n_injections', 'n_pulse_heights', 'Vthreshold_start', 'Vthreshold_stop', 'mask_step', 'maskfile']
        for kw, value in kwargs.iteritems():
=======
        run_config_attributes = ['VTP_fine_start', 'VTP_fine_stop', 'n_injections', 'n_pulse_heights', 'Vthreshold_start', 'Vthreshold_stop', 'pixeldac', 'last_pixeldac', 'last_delta', 'mask_step', 'maskfile']
        for kw, value in six.iteritems(kwargs):
>>>>>>> c2aa1e9e
            if kw in run_config_attributes:
                row = run_config_table.row
                row['attribute'] = kw
                row['value'] = value if isinstance(value, str) else str(value)
                row.append()
        run_config_table.flush()

        dac_table = self.h5_file.create_table(self.h5_file.root.configuration, name='dacs', title='DACs', description=DacTable)
        for dac, value in six.iteritems(self.chip.dacs):
            row = dac_table.row
            row['DAC'] = dac
            row['value'] = value
            row.append()
        dac_table.flush()

        self.h5_file.create_carray(self.h5_file.root.configuration, name='mask_matrix',title='Mask Matrix', obj=self.chip.mask_matrix)
        self.h5_file.create_carray(self.h5_file.root.configuration, name='thr_matrix',title='Threshold Matrix', obj=self.chip.thr_matrix)

    def configure(self, **kwargs):
        '''
            Configuring step before scan start
        '''
        self.logger.info('Configuring chip...')
        #self.chip.set_dacs(**kwargs)

        self.load_mask_matrix(**kwargs)
        self.load_thr_matrix(**kwargs)

    def start(self, **kwargs):
        '''
            Prepares the scan and starts the actual test routine
        '''

        self._first_read = False
        self.scan_param_id = 0

        self.chip.init()
        self.fifo_readout = FifoReadout(self.chip)
        self.board_name = self.chip.board_version
        self.firmware_version = self.chip.fw_version

        # self.chip.init_communication()

        # Step 2: Chip start-up sequence
        # Step 2a: Reset the chip
        self.chip['CONTROL']['RESET'] = 1
        self.chip['CONTROL'].write()
        self.chip['CONTROL']['RESET'] = 0
        self.chip['CONTROL'].write()

        # Init communication -> set ouput mode
        data = self.chip.write_outputBlock_config()

        self.fifo_readout.reset_rx()
        self.fifo_readout.enable_rx(True)
        self.fifo_readout.print_readout_status()

        # Step 2a: Enable power pulsing
        self.chip['CONTROL']['EN_POWER_PULSING'] = 1
        self.chip['CONTROL'].write()
        self.chip['RX'].DATA_DELAY = 21

        # Step 2b: Set PLL Config
        data = self.chip.write_pll_config(write=False)
        self.chip.write(data)

        # Step 2c: Reset the Timer
        data = self.chip.getGlobalSyncHeader() + [0x40] + [0x0]
        self.chip.write(data)

        # Step 2d: Start the Timer
        data = self.chip.getGlobalSyncHeader() + [0x4A] + [0x0]
        self.chip.write(data)

        # Step 2e: Get ChipID
        data = self.chip.read_periphery_template("EFuse_Read")
        data += [0x00]*4
        self.chip["FIFO"].reset()
        time.sleep(0.1)
        self.chip.write(data)
        time.sleep(0.1)
        fdata = self.chip['FIFO'].get_data()
        dout = self.chip.decode_fpga(fdata, True)

        self.wafer_number = dout[1][19:8].tovalue()
        self.y_position = dout[1][7:4].tovalue()
        self.x_position = chr(ord('a') + dout[1][3:0].tovalue() - 1).upper()

        # Step 2f: Reset DACs
        self.chip.reset_dac_attributes(to_default = False)
        self.chip.write_dacs()

        # Step 2g: reset sequential / resets pixels?!
        # before setting PCR need to reset pixel matrix
        data = self.chip.reset_sequential(False)
        self.chip.write(data, True)
        fdata = self.chip['FIFO'].get_data()
        dout = self.chip.decode_fpga(fdata, True)
        ddout = self.chip.decode(dout[0], 0x71)
        try:
            ddout = self.chip.decode(dout[1], 0x71)
            # print ddout
        except IndexError:
            self.logger.warning("no EoR found")

        self.maskfile = kwargs.get('maskfile', None)
        self.configure(**kwargs) #TODO: all DACs set here

        # Step 3a: Produce needed PCR (Pixel conficuration)
        for i in range(256 // 4):
            self.chip.write_pcr(list(range(4 * i, 4 * i + 4)))

        # Setup files
        filename = self.output_filename + '.h5'
        filter_raw_data = tb.Filters(complib='blosc', complevel=5, fletcher32=False)
        self.filter_tables = tb.Filters(complib='zlib', complevel=5, fletcher32=False)
        self.h5_file = tb.open_file(filename, mode='w', title=self.scan_id)
        self.raw_data_earray = self.h5_file.create_earray(self.h5_file.root, name='raw_data', atom=tb.UIntAtom(),
                                                         shape=(0,), title='raw_data', filters=filter_raw_data)
        self.meta_data_table = self.h5_file.create_table(self.h5_file.root, name='meta_data', description=MetaTable,
                                                        title='meta_data', filters=self.filter_tables)

        #save configuration
        self.dump_configuration(**kwargs)

        # Setup data sending
        socket_addr = kwargs.pop('send_data', 'tcp://127.0.0.1:5500')
        if socket_addr:
            try:
                self.context = zmq.Context()
                self.socket = self.context.socket(zmq.PUB)  # publisher socket
                self.socket.bind(socket_addr)
                self.logger.debug('Sending data to server %s', socket_addr)
            except zmq.error.ZMQError:
                self.logger.exception('Cannot connect to socket for data sending.')
                self.socket = None
        else:
            self.socket = None

        self.scan(**kwargs)

        self.fifo_readout.print_readout_status()
        self.fifo_readout.enable_rx(False)

        # Read all important chip values and dump to yaml
        # TODO

        self.logger.info('Closing raw data file: %s', self.output_filename + '.h5')
        self.h5_file.close()

        if self.socket:
            self.logger.debug('Closing socket connection')
            self.socket.close()
            self.socket = None

    def analyze(self):
        raise NotImplementedError('ScanBase.analyze() not implemented')

    def plot(self):
        raise NotImplementedError('ScanBase.plot() not implemented')

    def scan(self, **kwargs):
        raise NotImplementedError('ScanBase.scan() not implemented')

    @contextmanager
    def readout(self, *args, **kwargs):
        timeout = kwargs.pop('timeout', 30.0)

        self.start_readout(*args, **kwargs)
        yield

        self.fifo_readout.stop(timeout=timeout)

    @contextmanager
    def shutter(self):
        self.chip['CONTROL']['SHUTTER'] = 1  # TODO with self.shutter:
        self.chip['CONTROL'].write()
        yield
        self.chip['CONTROL']['SHUTTER'] = 0
        self.chip['CONTROL'].write()

    def start_readout(self, scan_param_id=0, *args, **kwargs):
        # Pop parameters for fifo_readout.start
        callback = kwargs.pop('callback', self.handle_data)
        clear_buffer = kwargs.pop('clear_buffer', False)
        fill_buffer = kwargs.pop('fill_buffer', False)
        reset_sram_fifo = kwargs.pop('reset_sram_fifo', True)
        errback = kwargs.pop('errback', self.handle_err)
        no_data_timeout = kwargs.pop('no_data_timeout', None)
        self.scan_param_id = scan_param_id
        self.fifo_readout.start(reset_sram_fifo=reset_sram_fifo, fill_buffer=fill_buffer, clear_buffer=clear_buffer,
                                callback=callback, errback=errback, no_data_timeout=no_data_timeout)

    def handle_data(self, data_tuple):
        '''
            Handling of the data.
        '''
#         get_bin = lambda x, n: format(x, 'b').zfill(n)

        total_words = self.raw_data_earray.nrows

        self.raw_data_earray.append(data_tuple[0])
        self.raw_data_earray.flush()

        len_raw_data = data_tuple[0].shape[0]
        self.meta_data_table.row['timestamp_start'] = data_tuple[1]
        self.meta_data_table.row['timestamp_stop'] = data_tuple[2]
        self.meta_data_table.row['error'] = data_tuple[3]
        self.meta_data_table.row['data_length'] = len_raw_data
        self.meta_data_table.row['index_start'] = total_words
        total_words += len_raw_data
        self.meta_data_table.row['index_stop'] = total_words
        self.meta_data_table.row['scan_param_id'] = self.scan_param_id

        self.meta_data_table.row.append()
        self.meta_data_table.flush()

        if self.socket:
            send_data(self.socket, data=data_tuple, scan_par_id=self.scan_param_id)

    def handle_err(self, exc):
        msg = '%s' % exc[1]
        if msg:
            self.logger.error('%s Data Errors...', msg)
        else:
            self.logger.error(' Data Errors...')

    def setup_logfile(self):
        self.fh = logging.FileHandler(self.output_filename + '.log')
        self.fh.setLevel(loglevel)
        self.fh.setFormatter(logging.Formatter("%(asctime)s - [%(name)-15s] - %(levelname)-7s %(message)s"))
        for lg in six.itervalues(logging.Logger.manager.loggerDict):
            if isinstance(lg, logging.Logger):
                lg.addHandler(self.fh)

        return self.fh

    def close_logfile(self):
        for lg in six.itervalues(logging.Logger.manager.loggerDict):
            if isinstance(lg, logging.Logger):
                lg.removeHandler(self.fh)

    def save_mask_matrix(self):
        self.logger.info('Writing mask_matrix to file...')
        if not self.maskfile:
            self.maskfile = os.path.join(self.working_dir, self.timestamp + '_mask.h5')

        with tb.open_file(self.maskfile, 'a') as out_file:
            try:
                out_file.remove_node(out_file.root.mask_matrix)
            except NoSuchNodeError:
                self.logger.debug('Specified maskfile does not include a mask_matrix yet!')

            out_file.create_carray(out_file.root,
                                   name='mask_matrix',
                                   title='Matrix mask',
                                   obj=self.chip.mask_matrix)
            self.logger.info('Closing mask file: %s' % (self.maskfile))

    def save_thr_mask(self):
        self.logger.info('Writing TDAC mask to file...')
        if not self.maskfile:
            self.maskfile = os.path.join(self.working_dir, self.timestamp + '_mask.h5')

        with tb.open_file(self.maskfile, 'a') as out_file:
            try:
                out_file.remove_node(out_file.root.thr_matrix)
            except NoSuchNodeError:
                self.logger.debug('Specified maskfile does not include a thr_mask yet!')

            out_file.create_carray(out_file.root,
                                       name='thr_matrix',
                                       title='Matrix Threshold',
                                       obj=self.chip.thr_matrix)
            self.logger.info('Closing TDAC mask threshold file: %s' % (self.maskfile))


    def load_mask_matrix(self, **kwargs):
        if self.maskfile:
            self.logger.info('Loading mask_matrix file: %s' % (self.maskfile))
            try:
                with tb.open_file(self.maskfile, 'r') as infile:
                    self.chip.mask_matrix = infile.root.mask_matrix[:]
            except NoSuchNodeError:
                self.logger.debug('Specified maskfile does not include a mask_matrix!')
                pass

    def load_thr_matrix(self, **kwargs):
        if self.maskfile:
            self.logger.info('Loading thr_matrix file: %s' % (self.maskfile))
            try:
                with tb.open_file(self.maskfile, 'r') as infile:
                    self.chip.thr_matrix = infile.root.thr_matrix[:]
            except NoSuchNodeError:
                self.logger.debug('Specified maskfile does not include a thr_matrix!')
                pass


    def close(self):
        self.chip.close()
        self.close_logfile()<|MERGE_RESOLUTION|>--- conflicted
+++ resolved
@@ -154,13 +154,8 @@
         row['value'] = self.y_position
         row.append()
 
-<<<<<<< HEAD
-        run_config_attributes = ['VTP_fine_start', 'VTP_fine_stop', 'n_injections', 'n_pulse_heights', 'Vthreshold_start', 'Vthreshold_stop', 'mask_step', 'maskfile']
-        for kw, value in kwargs.iteritems():
-=======
         run_config_attributes = ['VTP_fine_start', 'VTP_fine_stop', 'n_injections', 'n_pulse_heights', 'Vthreshold_start', 'Vthreshold_stop', 'pixeldac', 'last_pixeldac', 'last_delta', 'mask_step', 'maskfile']
         for kw, value in six.iteritems(kwargs):
->>>>>>> c2aa1e9e
             if kw in run_config_attributes:
                 row = run_config_table.row
                 row['attribute'] = kw
