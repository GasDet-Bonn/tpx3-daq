
name    : timepix3-daq
version : 0.2.0

transfer_layer:
    - name  : intf
      type  : tpx3.SiUdp
      init:
        host: '192.168.1.128'
        port: 1234

hw_drivers:
  - name      : gpio
    type      : gpio
    interface : intf
    base_addr : 0x1000
    size      : 16
    
  - name      : SPI
    type      : spi
    interface : intf
    base_addr : 0x2000

  - name      : timestamp
    type      : timestamp
    interface : intf
    base_addr : 0x3000

  - name      : PULSE_GEN
    type      : pulse_gen
    interface : intf
    base_addr : 0x4000
    
  - name      : FIFO
    type      : bram_fifo
    interface : intf
    base_addr : 0x8000
    base_data_addr : 0x80000000

  - name      : RX
    type      : tpx3.tpx3_rx
    interface : intf
    base_addr : 0x6000

  - name      : RX1
    type      : tpx3.tpx3_rx
    interface : intf
    base_addr : 0x6100

  - name      : RX2
    type      : tpx3.tpx3_rx
    interface : intf
    base_addr : 0x6200

  - name      : RX3
    type      : tpx3.tpx3_rx
    interface : intf
    base_addr : 0x6300

  - name      : RX4
    type      : tpx3.tpx3_rx
    interface : intf
    base_addr : 0x6400

  - name      : RX5
    type      : tpx3.tpx3_rx
    interface : intf
    base_addr : 0x6500

  - name      : RX6
    type      : tpx3.tpx3_rx
    interface : intf
    base_addr : 0x6600

  - name      : RX7
    type      : tpx3.tpx3_rx
    interface : intf
    base_addr : 0x6700
<<<<<<< HEAD
    
=======

>>>>>>> da8ba4ef
registers:
  - name        : CONTROL
    type        : StdRegister
    hw_driver   : gpio
    size        : 16
    fields:
      - name    : LED
        size    : 8
        offset  : 15  
      - name    : CNT_FIFO_EN
        size    : 1
        offset  : 7     
      - name    : DATA_MUX_SEL
        size    : 1
        offset  : 6    
      - name    : EN_POWER_PULSING
        size    : 1
        offset  : 5
      - name    : TO_SYNC
        size    : 1
        offset  : 4  
      - name    : EXT_TPULSE
        size    : 1
        offset  : 3
      - name    : SHUTTER
        size    : 1
        offset  : 2
      - name    : RESET
        size    : 1
        offset  : 0
        <|MERGE_RESOLUTION|>--- conflicted
+++ resolved
@@ -76,11 +76,7 @@
     type      : tpx3.tpx3_rx
     interface : intf
     base_addr : 0x6700
-<<<<<<< HEAD
-    
-=======
 
->>>>>>> da8ba4ef
 registers:
   - name        : CONTROL
     type        : StdRegister
