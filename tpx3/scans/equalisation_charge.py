#
# ------------------------------------------------------------
# Copyright (c) All rights reserved
# SiLab, Institute of Physics, University of Bonn
# ------------------------------------------------------------
#

'''
    This script performs an equalisation of pixels based on a threshold scan
    with injected charge.
'''
from __future__ import print_function
from __future__ import absolute_import
from __future__ import division
from tqdm import tqdm
import numpy as np
import time
import tables as tb
import os
import math

from tpx3.scan_base import ScanBase
import tpx3.analysis as analysis
import tpx3.plotting as plotting

from tables.exceptions import NoSuchNodeError
from six.moves import range

local_configuration = {
    # Scan parameters
    'mask_step'        : 16,
    'Vthreshold_start' : 1500,
    'Vthreshold_stop'  : 2000,
    'n_injections'     : 100
}


class Equalisation_charge(ScanBase):

    scan_id = "Equalisation_charge"
    wafer_number = 0
    y_position = 0
    x_position = 'A'

    def scan(self,  start_column = 0, stop_column = 256, Vthreshold_start=1312, Vthreshold_stop=1471, n_injections=100, mask_step=32, **kwargs):
        '''
        Threshold scan main loop

        Parameters
        ----------

        Vthreshold_fine_start : int
            TODO
        Vthreshold_fine_stop : int
            TODO

        '''

        #
        # ALL this should be set in set_configuration?
        #

        #self.chip.write_ctpr()  # ALL

        # Step 5: Set general config
        self.chip.write_general_config()

        # Step 6: Write to the test pulse registers
        # Step 6a: Write to period and phase tp registers
        data = self.chip.write_tp_period(1, 0)

        # Step 6b: Write to pulse number tp register
        self.chip.write_tp_pulsenumber(n_injections)

        self.logger.info('Preparing injection masks...')

        mask_cmds = []
        mask_cmds2 = []
        pbar = tqdm(total=mask_step)
        for j in range(mask_step):
            mask_step_cmd = []
            mask_step_cmd2 = []

            self.chip.test_matrix[:, :] = self.chip.TP_OFF
            self.chip.mask_matrix[:, :] = self.chip.MASK_OFF

<<<<<<< HEAD
            self.chip.test_matrix[(j//(mask_step/int(math.sqrt(mask_step))))::(mask_step/int(math.sqrt(mask_step))),
                                  (j%(mask_step/int(math.sqrt(mask_step))))::(mask_step/int(math.sqrt(mask_step)))] = self.chip.TP_ON
            self.chip.mask_matrix[(j//(mask_step/int(math.sqrt(mask_step))))::(mask_step/int(math.sqrt(mask_step))),
                                  (j%(mask_step/int(math.sqrt(mask_step))))::(mask_step/int(math.sqrt(mask_step)))] = self.chip.MASK_ON
=======
            self.chip.test_matrix[(j//(mask_step//int(math.sqrt(mask_step))))::(mask_step//int(math.sqrt(mask_step))),
                                  (j%(mask_step//int(math.sqrt(mask_step))))::(mask_step//int(math.sqrt(mask_step)))] = self.chip.TP_ON
            self.chip.mask_matrix[(j//(mask_step//int(math.sqrt(mask_step))))::(mask_step//int(math.sqrt(mask_step))),
                                  (j%(mask_step//int(math.sqrt(mask_step))))::(mask_step//int(math.sqrt(mask_step)))] = self.chip.MASK_ON
>>>>>>> c2aa1e9e

            #self.chip.test_matrix[start_column:stop_column, j::mask_step] = self.chip.TP_ON
            #self.chip.mask_matrix[start_column:stop_column, j::mask_step] = self.chip.MASK_ON

            self.chip.thr_matrix[:, :] = 0

            for i in range(256 // 4):
                mask_step_cmd.append(self.chip.write_pcr(list(range(4 * i, 4 * i + 4)), write=False))

            self.chip.thr_matrix[:, :] = 15

            for i in range(256 // 4):
                mask_step_cmd2.append(self.chip.write_pcr(list(range(4 * i, 4 * i + 4)), write=False))

            mask_step_cmd.append(self.chip.read_pixel_matrix_datadriven())
            mask_step_cmd2.append(self.chip.read_pixel_matrix_datadriven())

            mask_cmds.append(mask_step_cmd)
            mask_cmds2.append(mask_step_cmd2)
            pbar.update(1)
        pbar.close()

        cal_high_range = list(range(Vthreshold_start, Vthreshold_stop, 1))

        self.logger.info('Starting scan for THR = 0...')
        pbar = tqdm(total=len(mask_cmds) * len(cal_high_range))

        for scan_param_id, vcal in enumerate(cal_high_range):
            if(vcal <= 511):
                coarse_threshold = 0
                fine_threshold = vcal
            else:
                relative_fine_threshold = (vcal - 512) % 160
                coarse_threshold = (((vcal - 512) - relative_fine_threshold) // 160) + 1
                fine_threshold = relative_fine_threshold + 352
                #print("rel: %i coarse: %i fine: %i" % (relative_fine_threshold, coarse_threshold, fine_threshold))
            self.chip.set_dac("Vthreshold_coarse", coarse_threshold)
            self.chip.set_dac("Vthreshold_fine", fine_threshold)
            time.sleep(0.001)

            with self.readout(scan_param_id=scan_param_id):
                for i, mask_step_cmd in enumerate(mask_cmds):
<<<<<<< HEAD
                    self.chip.write_ctpr(range(i//(mask_step/int(math.sqrt(mask_step))), 256, mask_step/int(math.sqrt(mask_step))))
=======
                    self.chip.write_ctpr(list(range(i//(mask_step//int(math.sqrt(mask_step))), 256, mask_step//int(math.sqrt(mask_step)))))
>>>>>>> c2aa1e9e
                    self.chip.write(mask_step_cmd)
                    with self.shutter():
                        time.sleep(0.01)
                        pbar.update(1)
                    self.chip.stop_readout()
                    self.chip.reset_sequential()
                    time.sleep(0.001)
                time.sleep(0.001)
        pbar.close()

        self.logger.info('Starting scan for THR = 15...')
        pbar = tqdm(total=len(mask_cmds2) * len(cal_high_range))

        for scan_param_id, vcal in enumerate(cal_high_range):
            if(vcal <= 511):
                coarse_threshold = 0
                fine_threshold = vcal
            else:
                relative_fine_threshold = (vcal - 512) % 160
                coarse_threshold = (((vcal - 512) - relative_fine_threshold) // 160) + 1
                fine_threshold = relative_fine_threshold + 352
                #print("rel: %i coarse: %i fine: %i" % (relative_fine_threshold, coarse_threshold, fine_threshold))
            self.chip.set_dac("Vthreshold_coarse", coarse_threshold)
            self.chip.set_dac("Vthreshold_fine", fine_threshold)
            time.sleep(0.001)

            with self.readout(scan_param_id=scan_param_id + len(cal_high_range)):
                for mask_step_cmd in mask_cmds2:
                    self.chip.write_ctpr(list(range(i//(mask_step//int(math.sqrt(mask_step))), 256, mask_step//int(math.sqrt(mask_step)))))
                    self.chip.write(mask_step_cmd)
                    with self.shutter():
                        time.sleep(0.01)
                        pbar.update(1)
                    self.chip.stop_readout()
                    self.chip.reset_sequential()
                    time.sleep(0.001)
                time.sleep(0.001)
        pbar.close()

        self.logger.info('Scan finished')

    def analyze(self):
        h5_filename = self.output_filename + '.h5'

        self.logger.info('Starting data analysis...')
        with tb.open_file(h5_filename, 'r+') as h5_file:
            raw_data = h5_file.root.raw_data[:]
            meta_data = h5_file.root.meta_data[:]
            run_config = h5_file.root.configuration.run_config[:]

            # TODO: TMP this should go to analysis function with chunking
            #print('haeder1\t header2\t y\t x\t Hits\t Counter')
            self.logger.info('Interpret raw data...')
            hit_data = analysis.interpret_raw_data(raw_data, meta_data)
            Vthreshold_start = [int(item[1]) for item in run_config if item[0] == b'Vthreshold_start'][0]
            Vthreshold_stop = [int(item[1]) for item in run_config if item[0] == b'Vthreshold_stop'][0]
            n_injections = [int(item[1]) for item in run_config if item[0] == b'n_injections'][0]

            hit_data = hit_data[hit_data['data_header'] == 1]
            param_range = np.unique(meta_data['scan_param_id'])
            hit_data_th0 = hit_data[hit_data['scan_param_id'] < len(param_range) // 2]
            param_range_th0 = np.unique(hit_data_th0['scan_param_id'])
            hit_data_th15 = hit_data[hit_data['scan_param_id'] >= len(param_range) // 2]
            param_range_th15 = np.unique(hit_data_th15['scan_param_id'])
            
            self.logger.info('Get the global threshold distributions for all pixels...')
            scurve_th0 = analysis.scurve_hist(hit_data_th0, param_range_th0)
            scurve_th15 = analysis.scurve_hist(hit_data_th15, param_range_th15)
            self.logger.info('Fit the scurves for all pixels...')
            thr2D_th0, sig2D_th0, chi2ndf2D_th0 = analysis.fit_scurves_multithread(scurve_th0, scan_param_range=list(range(Vthreshold_start, Vthreshold_stop)), n_injections=n_injections, invert_x=True)
            thr2D_th15, sig2D_th15, chi2ndf2D_th15 = analysis.fit_scurves_multithread(scurve_th15, scan_param_range=list(range(Vthreshold_start, Vthreshold_stop)), n_injections=n_injections, invert_x=True)

            self.logger.info('Get the cumulated global threshold distributions...')
            hist_th0 = analysis.vth_hist(thr2D_th0, Vthreshold_stop)
            hist_th15 = analysis.vth_hist(thr2D_th15, Vthreshold_stop)

            self.logger.info('Calculate the equalisation matrix...')
            eq_matrix = analysis.eq_matrix(hist_th0, hist_th15, thr2D_th0, Vthreshold_start, Vthreshold_stop)
            mask_matrix = np.zeros((256, 256), dtype=np.bool)
            mask_matrix[:, :] = 0

            self.logger.info('Writing mask_matrix to file...')
            maskfile = os.path.join(self.working_dir, self.timestamp + '_mask.h5')

            with tb.open_file(maskfile, 'a') as out_file:
                try:
                    out_file.remove_node(out_file.root.mask_matrix)
                except NoSuchNodeError:
                    self.logger.debug('Specified maskfile does not include a mask_matrix yet!')

                out_file.create_carray(out_file.root,
                                    name='mask_matrix',
                                    title='Matrix mask',
                                    obj=mask_matrix)
                self.logger.info('Closing mask file: %s' % (maskfile))

            self.logger.info('Writing equalisation matrix to file...')
            with tb.open_file(maskfile, 'a') as out_file:
                try:
                    out_file.remove_node(out_file.root.thr_matrix)
                except NoSuchNodeError:
                    self.logger.debug('Specified maskfile does not include a thr_mask yet!')

                out_file.create_carray(out_file.root,
                                        name='thr_matrix',
                                        title='Matrix Threshold',
                                        obj=eq_matrix)
                self.logger.info('Closing equalisation matrix file: %s' % (maskfile))


if __name__ == "__main__":
    scan = Equalisation_charge()
    scan.start(**local_configuration)
    scan.analyze()<|MERGE_RESOLUTION|>--- conflicted
+++ resolved
@@ -84,17 +84,10 @@
             self.chip.test_matrix[:, :] = self.chip.TP_OFF
             self.chip.mask_matrix[:, :] = self.chip.MASK_OFF
 
-<<<<<<< HEAD
-            self.chip.test_matrix[(j//(mask_step/int(math.sqrt(mask_step))))::(mask_step/int(math.sqrt(mask_step))),
-                                  (j%(mask_step/int(math.sqrt(mask_step))))::(mask_step/int(math.sqrt(mask_step)))] = self.chip.TP_ON
-            self.chip.mask_matrix[(j//(mask_step/int(math.sqrt(mask_step))))::(mask_step/int(math.sqrt(mask_step))),
-                                  (j%(mask_step/int(math.sqrt(mask_step))))::(mask_step/int(math.sqrt(mask_step)))] = self.chip.MASK_ON
-=======
             self.chip.test_matrix[(j//(mask_step//int(math.sqrt(mask_step))))::(mask_step//int(math.sqrt(mask_step))),
                                   (j%(mask_step//int(math.sqrt(mask_step))))::(mask_step//int(math.sqrt(mask_step)))] = self.chip.TP_ON
             self.chip.mask_matrix[(j//(mask_step//int(math.sqrt(mask_step))))::(mask_step//int(math.sqrt(mask_step))),
                                   (j%(mask_step//int(math.sqrt(mask_step))))::(mask_step//int(math.sqrt(mask_step)))] = self.chip.MASK_ON
->>>>>>> c2aa1e9e
 
             #self.chip.test_matrix[start_column:stop_column, j::mask_step] = self.chip.TP_ON
             #self.chip.mask_matrix[start_column:stop_column, j::mask_step] = self.chip.MASK_ON
@@ -137,11 +130,7 @@
 
             with self.readout(scan_param_id=scan_param_id):
                 for i, mask_step_cmd in enumerate(mask_cmds):
-<<<<<<< HEAD
-                    self.chip.write_ctpr(range(i//(mask_step/int(math.sqrt(mask_step))), 256, mask_step/int(math.sqrt(mask_step))))
-=======
                     self.chip.write_ctpr(list(range(i//(mask_step//int(math.sqrt(mask_step))), 256, mask_step//int(math.sqrt(mask_step)))))
->>>>>>> c2aa1e9e
                     self.chip.write(mask_step_cmd)
                     with self.shutter():
                         time.sleep(0.01)
