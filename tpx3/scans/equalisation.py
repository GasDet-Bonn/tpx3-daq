--- conflicted
+++ resolved
@@ -80,17 +80,10 @@
             self.chip.test_matrix[:, :] = self.chip.TP_OFF
             self.chip.mask_matrix[:, :] = self.chip.MASK_OFF
             
-<<<<<<< HEAD
-            self.chip.test_matrix[(j//(mask_step/int(math.sqrt(mask_step))))::(mask_step/int(math.sqrt(mask_step))),
-                                  (j%(mask_step/int(math.sqrt(mask_step))))::(mask_step/int(math.sqrt(mask_step)))] = self.chip.TP_ON
-            self.chip.mask_matrix[(j//(mask_step/int(math.sqrt(mask_step))))::(mask_step/int(math.sqrt(mask_step))),
-                                  (j%(mask_step/int(math.sqrt(mask_step))))::(mask_step/int(math.sqrt(mask_step)))] = self.chip.MASK_ON
-=======
             self.chip.test_matrix[(j//(mask_step//int(math.sqrt(mask_step))))::(mask_step//int(math.sqrt(mask_step))),
                                   (j%(mask_step//int(math.sqrt(mask_step))))::(mask_step//int(math.sqrt(mask_step)))] = self.chip.TP_ON
             self.chip.mask_matrix[(j//(mask_step//int(math.sqrt(mask_step))))::(mask_step//int(math.sqrt(mask_step))),
                                   (j%(mask_step//int(math.sqrt(mask_step))))::(mask_step//int(math.sqrt(mask_step)))] = self.chip.MASK_ON
->>>>>>> c2aa1e9e
             
             #self.chip.mask_matrix[start_column:stop_column, j::mask_step] = self.chip.MASK_ON
             
