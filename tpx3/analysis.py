--- conflicted
+++ resolved
@@ -173,13 +173,9 @@
 
     nwords = len(raw_data) // 2
 
-<<<<<<< HEAD
-    data_words = np.empty((raw_data.shape[0] // 2), dtype=np.uint64)
-=======
     # make a list of the header elements giving the link from where the data was received (h)
     h = (raw_data & 0x1E000000) >> 25
     # and a list of the data (k)
->>>>>>> da8ba4ef
     k = (raw_data & 0xffffff)
     data_words = np.empty(0, dtype=np.uint64) # empty list element to store the final data_words
     # make a single list containing the data from each link
