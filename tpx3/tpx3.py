#
# ------------------------------------------------------------
# Copyright (c) All rights reserved
# SiLab, Institute of Physics, University of Bonn
# ------------------------------------------------------------
#

import zlib  # workaround
import yaml
import logging
import os
import time
import struct
import numpy as np
import tables as tb

import basil

from basil.dut import Dut
from basil.utils.BitLogic import BitLogic
from utils import toByteList, bitword_to_byte_list

# add toByteList() method to BitLogic
BitLogic.toByteList = toByteList

# some defaults...
TPX3_SLEEP = 0.001


import pkg_resources
VERSION = pkg_resources.get_distribution("tpx3-daq").version

loglevel = logging.DEBUG

''' Set up main logger '''
for handler in logging.root.handlers[:]:
    logging.root.removeHandler(handler)
# logging.getLogger('basil.HL.RegisterHardwareLayer').setLevel(logging.WARNING)

logging.basicConfig(format="%(asctime)s - [%(name)-15s] - %(levelname)-7s %(message)s")

logger = logging.getLogger('tpx3')
logger.setLevel(loglevel)


class TPX3(Dut):

    # '' Map hardware IDs for board identification '''
    # hw_map = {
    #    0: 'SIMULATION',
    #    1: 'MIO2',
    # }

    ################################################################################
    ### Some maps defining mappings of string names to binary / hex values #########
    ################################################################################
    # TODO: move to a YAML file, similar to e.g. basil/register_lookup.yaml ?

    # map defining the header values needed for different periphery operation commands
    periphery_header_map = {"SenseDACsel": 0x00,
                            "ExtDACsel": 0x01,
                            "SetDAC": 0x02,
                            "ReadDAC": 0x03,
                            # ^ DACs
                            # Fuse
                            "EFuse_Burn": 0x08,
                            "EFuse_Read": 0x09,
                            "EfuseRead_BurnConfig": 0x0A,
                            # Timepix
                            "TP_Period": 0x0C,
                            "TP_PulseNumber": 0x0D,
                            "TPConfig_Read": 0x0E,
                            "TP_internalfinished": 0x0F,
                            # Output block
                            "OutBlockConfig": 0x10,
                            "OutBlockConfig_Read": 0x11,
                            # PLL Config
                            "PLLConfig": 0x20,
                            "PLLConfig_Read": 0x21,
                            # General config
                            "GeneralConfig": 0x30,
                            "GeneralConfig_Read": 0x31,
                            "SLVSConfig": 0x34,
                            "SLVSConfig_Read": 0x35,
                            "PowerPulsingPattern": 0x3C,
                            "PowerPulsingConfig_Read": 0x3D,
                            "PowerPulsingON_finished": 0x3F,
                            # Timer
                            "ResetTimer": 0x40,
                            "SetTimer_15_0": 0x41,
                            "SetTimer_31_16": 0x42,
                            "SetTimer_47_32": 0x43,
                            "RequestTimeLow": 0x44,
                            "RequestTimeHigh": 0x45,
                            "TimeRisingShutterLow": 0x46,
                            "TimeRisingShutterHigh": 0x47,
                            "TimeFallingShutterLow": 0x48,
                            "TimeFallingShutterHigh": 0x49,
                            "T0_Sync_Command": 0x4A,
                            # Control operation
                            "Acknlowledge": 0x70,
                            "EndOfCommand": 0x71,
                            "OtherChipCommand": 0x72,
                            "WrongCommand": 0x73}

    # map defining the header values needed for different matrix operation commands
    matrix_header_map = {"LoadConfigMatrix": 0x80,
                         "ReadConfigMatrix": 0x90,
                         "ReadMatrixSequential": 0xA0,
                         "ReadMatrixDataDriven": 0xB0,
                         "LoadCTPR": 0xC0,
                         "ReadCTPR": 0xD0,
                         "ResetSequential": 0xE0,
                         "StopMatrixCommand": 0xF0}

    # DAC names
    # will have to be careful when using these, due to 5 bit value
    dac_map = {"Ibias_Preamp_ON": 0b00001,
               "Ibias_Preamp_OFF": 0b00010,
               "VPreamp_NCAS": 0b00011,
               "Ibias_Ikrum": 0b00100,
               "Vfbk": 0b00101,
               "Vthreshold_fine": 0b00110,
               "Vthreshold_coarse": 0b00111,
               "Ibias_DiscS1_ON": 0b01000,
               "Ibias_DiscS1_OFF": 0b01001,
               "Ibias_DiscS2_ON": 0b01010,
               "Ibias_DiscS2_OFF": 0b01011,
               "Ibias_PixelDAC": 0b01100,
               "Ibias_TPbufferIn": 0b01101,
               "Ibias_TPbufferOut": 0b01110,
               "VTP_coarse": 0b01111,
               "VTP_fine": 0b10000,
               "Ibias_CP_PLL": 0b10001,
               "PLL_Vcntrl": 0b10010}

    # number of bits a value for a DAC can have maximally
    DAC_VALUE_BITS = 9

    # DAC value size in bits
    dac_valsize_map = {"Ibias_Preamp_ON":   8,
                       "Ibias_Preamp_OFF":  4,
                       "VPreamp_NCAS":      8,
                       "Ibias_Ikrum":       8,
                       "Vfbk":              8,
                       "Vthreshold_fine":   9,
                       "Vthreshold_coarse": 4,
                       "Ibias_DiscS1_ON":   8,
                       "Ibias_DiscS1_OFF":  4,
                       "Ibias_DiscS2_ON":   8,
                       "Ibias_DiscS2_OFF":  4,
                       "Ibias_PixelDAC":    8,
                       "Ibias_TPbufferIn":  8,
                       "Ibias_TPbufferOut": 8,
                       "VTP_coarse":        8,
                       "VTP_fine":          9,
                       "Ibias_CP_PLL":      8,
                       "PLL_Vcntrl":        8}

    # monitoring voltage maps
    monitoring_map = {"PLL_Vcntrl": 0b10010,
                      "BandGap output": 0b11100,
                      "BandGap_Temp": 0b11101,
                      "Ibias_dac": 0b11110,
                      "Ibias_dac_cas": 0b11111,
                      "SenseOFF": 0b00000}

    def __init__(self, conf=None, **kwargs):

        self.proj_dir = os.path.dirname(os.path.dirname(os.path.abspath(__file__)))
        self.lfsr_10 = {}
        self.lfsr_14 = {}
        self.lfsr_4 = {}
        

        if not conf:
            conf = os.path.join(self.proj_dir, 'tpx3' + os.sep + 'tpx3.yaml')

        logger.info("Loading configuration file from %s" % conf)
        super(TPX3, self).__init__(conf)

    def init(self, config_file=None, dac_file=None):
        super(TPX3, self).init()

        # self.fw_version, self.board_version = self.get_daq_version()
        # logger.info('Found board %s running firmware version %s' % (self.hw_map[self.board_version], self.fw_version))
        #
        # if self.fw_version != VERSION[:3]:     #Compare only the first two digits
        #    raise Exception("Firmware version %s does not satisfy version requirements %s!)" % ( self.fw_version, VERSION))

        # self['CONF_SR'].set_size(3924)

        self['CONTROL']['DATA_MUX_SEL'] = 1
        self['CONTROL'].write()

        # dummy Chip ID, which will be replaced by some value read from a YAML file
        # for a specific Timepix3
        self.chipId = [0x00 for _ in range(4)]

        # reset all matrices to empty defaults
        self.reset_matrices()

        # set all configuration attributes to their default values, also sets
        # the `config_written_to_chip` flag to False
        self.reset_config_attributes()
        self.lfsr_10_bit()
        self.lfsr_14_bit()
        self.lfsr_4_bit()

        # config dictionary will store the full yaml as a nested dict
        self.config = {}
        # configuration settings
        if config_file is not None:
            self.config_file = config_file
        else:
            # TODO: replace this by something more general!
            self.config_file = 'tpx3/GeneralConfiguration.yml'
        # TODO: think about whether we should always read the YAML config file?
        self.read_config_yaml(self.config_file)
        self.dac = {}
        # configuration settings
        if dac_file is not None:
            self.dac_file = dac_file
        else:
            # TODO: replace this by something more general!
            self.dac_file = 'tpx3/dacs.yml'
        # TODO: think about whether we should always read the YAML config file?
        self.read_dac_yaml(self.dac_file)

    def reset_matrices(self, test=True, thr=True, mask=True, tot=True,
                       toa=True, ftoa=True, hits=True):
        """
        resets all matrices to default
        """
        # set the test matrix with zeros for all pixels
        if test:
            self.test_matrix = np.zeros((256, 256), dtype=int)
        # set the thr matrix with zeros for all pixels
        if thr:
            self.thr_matrix = np.zeros((256, 256), dtype=int)
        # set the mask matrix with zeros for all pixels
        if mask:
            self.mask_matrix = np.zeros((256, 256), dtype=int)
        # matrix storing ToT (= Time over Threshold) values of this Tpx3
        # 8 bit values
        if tot:
            self.tot = np.zeros((256, 256), dtype=np.int8)
        # matrix storing ToA (= Time of Arrival) values of this Tpx3
        # 12 bit values
        if toa:
            self.toa = np.zeros((256, 256), dtype=np.int16)
        # matrix storing fToA (= fast Time of Arrival; see manual v1.9 p.10) used if
        # VCO is on
        # 4 bit values
        if ftoa:
            self.ftoa = np.zeros((256, 256), dtype=np.int8)
        # matrix storing hit counts of each pixel, if a hit happened without ToA and
        # ToT being registered, i.e. two hits happenening too close to one another
        # 4 bit values
        if hits:
            self.hits = np.zeros((256, 256), dtype=np.int8)

    def reset_config_attributes(self):
        """
        Resets all configuration attributes to their default values
        """
        # flag to determine whether the configuration has been written to the chip already
        self.config_written_to_chip = False
        # general configuration settings are initialized with the default chip values
        # for an explanation see manual v1.9 p.40 or the general config YAML file
        # selects polarity (0 = positive, 1 = negative)
        self.polarity = 1
        # pixel operation mode (0b00 = ToA and ToT, 0b01 = ToA, 0b10 = Event and iToT)
        self.op_mode = 0b00
        # end of command Gray counter (for ToA measurements?) (0 = disabled, 1 = enabled)
        self.gray_counter = 0
        # AckCommand package (0 = disabled, 1 = enabled)
        self.ack_command_enable = 0
        # test pulse enable (0 = disabled, 1 = enabled)
        self.tp_enable = 0
        # super pixel oscillator enable (Fast_Io_en; 0 = disabled, 1 = enabled)
        self.fast_io_enable = 0
        # time overflow control for 48bit timer
        # (0 = will cycle through, 1 = stops at 0hFFFF_FFFF_FFFF)
        self.timer_overflow_control = 0
        # select if test pulses are sent to the Front-End (analog domain) or
        # the discriminator input (digital domain)
        # (0 = Front-End, 1 = Discr. input)
        self.select_tp_dig_analog = 0
        # test pulse generation internal or external (0 = internal, 1 = external)
        self.select_tp_ext_int = 0
        # select if clock is phase shifted in the end of command Gray counters
        # (0 = phase shifted, 1 = not shifted)
        self.select_toa_clk = 0

    def read_config_yaml(self, config_file):
        """
        Reads a configuration YAML file for the general Timepix3 configuration,
        saves the content in the `self.config` field, assigns the chip attributes,
        which store the settings correctly.
        Note: It does not return the configuration ready to be written to the chip,
        for that use the `get_configuration_register` method
        """
        # get the configuration bits from the GeneralConfiguration file
        config = yaml.load(open(config_file, 'r'))

        for register in config['registers']:
            name = register['name']
            address = register['address']
            size = register['size']
            mode = register['mode']
            self.config[name] = {'address': address,
                                 'size': size,
                                 'mode': mode}
        # for an explanation on the different options see manual v1.9 p.40,
        # the YAML file or the declaration of the fields at the beginning of the class
        self.polarity = self.config['Polarity']['mode']
        self.op_mode = self.config['Op_mode']['mode']
        self.gray_counter = self.config['Gray_count_en']['mode']
        self.ack_command_enable = self.config['AckCommand_en']['mode']
        self.tp_enable = self.config['TP_en']['mode']
        self.fast_io_enable = self.config['Fast_Io_en']['mode']
        self.timer_overflow_control = self.config['TimerOverflowControl']['mode']
        self.select_tp_dig_analog = self.config['SelectTP_Dig_Analog']['mode']
        self.select_tp_ext_int = self.config['SelectTP_Ext_Int']['mode']
        self.select_toa_clk = self.config['SelectTP_ToA_Clk']['mode']

    def read_dac_yaml(self, dac_file):
        # TODO: WRONG DOC!!!
        """
        Reads a configuration YAML file for the general Timepix3 configuration,
        saves the content in the `self.config` field, assigns the chip attributes,
        which store the settings correctly.
        Note: It does not return the configuration ready to be written to the chip,
        for that use the `get_configuration_register` method
        """
        # get the configuration bits from the GeneralConfiguration file
        dac = yaml.load(open(dac_file, 'r'))

        for register in dac['registers']:
            name = register['name']
            code = register['code']
            size = register['size']
            default = register['default']
            self.dac[name] = {'code' : code,
                                 'size': size,
                                 'default': default}
        # for an explanation on the different options see manual v1.9 p.40,
        # the YAML file or the declaration of the fields at the beginning of the class
        # TODO: do we really need attributes for each DAC?
        self.Ibias_Preamp_ON = self.dac['Ibias_Preamp_ON']['default']
        self.Ibias_Preamp_OFF = self.dac['Ibias_Preamp_OFF']['default']
        self.VPreamp_NCAS = self.dac['VPreamp_NCAS']['default']
        self.Ibias_Ikrum = self.dac['Ibias_Ikrum']['default']
        self.Vfbk = self.dac['Vfbk']['default']
        self.Vthreshold_fine = self.dac['Vthreshold_fine']['default']
        self.Vthreshold_coarse = self.dac['Vthreshold_coarse']['default']
        self.Ibias_DiscS1_ON = self.dac['Ibias_DiscS1_ON']['default']
        self.Ibias_DiscS1_OFF = self.dac['Ibias_DiscS1_OFF']['default']
        self.Ibias_DiscS2_ON = self.dac['Ibias_DiscS2_ON']['default']
        self.Ibias_DiscS2_OFF = self.dac['Ibias_DiscS2_OFF']['default']
        self.Ibias_PixelDAC = self.dac['Ibias_PixelDAC']['default']
        self.Ibias_TPbufferIn = self.dac['Ibias_TPbufferIn']['default']
        self.Ibias_TPbufferOut = self.dac['Ibias_TPbufferOut']['default']
        self.VTP_coarse = self.dac['VTP_coarse']['default']
        self.VTP_fine = self.dac['VTP_fine']['default']
        self.Ibias_CP_PLL = self.dac['Ibias_CP_PLL']['default']
        self.PLL_Vcntrl = self.dac['PLL_Vcntrl']['default']

    def get_configuration_register(self):
        """
        Checks whether a YAML configuration file was already read and if so,
        creates a configuration register from it and returns it.
        """
        if len(self.config) == 0 and self.config_file is not None:
            read_config_yaml(self.config_file)
        elif len(self.config) == 0 and self.config_file is None:
            # in this case we don't know about a config file, nor have we read one,
            # return None
            return None
        # create a 12 bit variable for the values of the GlobalConfig registers
        configuration_bits = BitLogic(12)
        # iterate over all values of the config dictionary, since each nested dict
        # contains all necessary information, i.e. the key (=name) is not needed.
        for reg in self.config.values():
            address = reg['address']
            size = reg['size']
            mode = reg['mode']
            # fill the variable for the register values with the values from the yaml file
            # see see manual v1.9 p.40 for the registers
            configuration_bits[address + size - 1:address] = mode
        return configuration_bits

    def getGlobalSyncHeader(self):
        """
        Returns the global sync header, which is used to address all available
        Timepix3 chips

        Outputs:
            list of 5 bytes corresponding to 40 bits
        """
        # 0xAA = global sync header
        return [0xAA] + [0x00 for _ in range(4)]

    def getLocalSyncHeader(self):
        """
        Returns the local sync header, which is used to address a specific Timepix3
        chip

        Outputs:
            list of 5 bytes corresponding to 40 bits
        """
        # 0x4E == local sync header
        return [0x4E] + self.chipId

    def set_dac(self, dac, value, chip=None, write=True):
        """
        Sets the DAC given by the name `dac` to value `value`.
        If `write` is `True`, we perform the write of the data immediately,
        else we return a string of the command.
        If `chip` is `None`, we send a global command, else a local command for
        the chip given by `chip`. Type yet undecided...

        Manual:
        SyncHeader[63:24] + {SetDAC_Code == 0x02}[23:16] + 0x00 + {DAC Value}[13:5] + {DAC Code}[4:0]

        Inputs:
            dac: string = name of the DAC
            value: int = value to set for the DAC
            chip: ? = determines whether local or global header used (individual or all chips)
            write: bool = if True, we write immediately, else we return the data array to perform
                the write with

        Outputs:
            list of 8 ints (64 bit) of the command, if `write` == False, else ack?
        """
        data = []
        # first header, first 40 bits [63:24]
        if chip is None:
            data = self.getGlobalSyncHeader()
        else:
            data = self.getLocalSyncHeader()

        # bit logic for final 24 bits
        bits = BitLogic(24)
        # append the code for the SetDAC command header: bits 23:16
        bits[23:16] = self.periphery_header_map["SetDAC"]

        # get number of bits for values in this DAC
        dac_value_size = self.dac[dac]['size']
        if value >= (2 ** dac_value_size):
            # value for the DAC, check whether in allowed range
            raise ValueError("Value {} for DAC {} exceeds the maximum size of a {} bit value!".format(value, dac, dac_value_size))
        # safely set the data for the values

        # set the given value at positions indicated in manual
        bits[13:5] = value
        # final bits [4:0], DAC code
        bits[4:0] = self.dac[dac]['code']
        # append bits as list of bytes
        data += bits.toByteList()

        data += [0x00]

        if write is True:
            self.write(data)
        else:
            return data

    def read_dac(self, dac, write=True):
        """
        Reads the DAC of name `dac` and returns a tuple of the read value and the
        name.

        Manual:
        SyncHeader[63:24] + {readDAC_Code == 0x03}[23:16] + {0}[15:5] + {DAC Code}[4:0]

        Inputs:
            dac: string = name of the DAC
            write: bool = if True, we write immediately, else we return the data array to perform
                the write with

        Outputs:
            If `write` == True, tuple of (DAC value, DAC name)
            Else: command to perform read
        """
        # TODO: change to local sync header later
        data = self.getGlobalSyncHeader()

        data += [self.periphery_header_map["ReadDAC"]]

        # add DAC code to last 4 bit of final 16 bit
        bits = BitLogic(16)
        bits[4:0] = self.dac[dac]['code']
        # add 16 bits as list of byte to result
        data += bits.toByteList()

        data += [0x00]

        if write is True:
            self.write(data)
        else:
            return data

    def read_dac_exp(self, dac, value):
        """
        Debugging function. Returns the expected value of the DataOut after reading a DAC
        given some DAC `dac`, which should contain `value`
        NOTE: in fact the read data comes in w/ LSB first, so we need to reverse this (I guess?)!

        Manual:
        {readDAC_Code == 0x03}[47:40] + {0}[39:14] + {DAC Value}[13:5] + {DAC Code}[4:0]
        """
        # add read DAC command header [47:40]
        data = [self.periphery_header_map["ReadDAC"]]

        # get size of DAC value
        dac_value_size = self.dac[dac]['size']
        if value >= (2 ** dac_value_size):
            # value for the DAC, check whether in allowed range
            raise ValueError("Value {} for DAC {} exceeds the maximum size of a {} bit value!".format(value, dac, dac_value_size))

        # create final 40 bit, most empty
        bits = BitLogic(40)

        # determine starting position in bits array, 13 starting pos
        bits_start = 13 - (self.DAC_VALUE_BITS - dac_value_size)
        bits[bits_start:5] = value

        bits[4:0] = self.dac[dac]['code']
        # add 40 bits as list of bytes to result
        data += bits.toByteList()

        data += [0x00]
        return data

    def write(self, data, clear_fifo=False):
        """
        Performs a write of `data` on the SPI interface to the Tpx3.
        Note: this function is blocking until the write is complete.
        Inputs:
            data: list of bytes to write. MSB is first element of list
            clear_fifo: bool = if True, we clear the FIFO and wait before and
                after writing to the chip
        """
        if clear_fifo:
            self['FIFO'].reset()
            time.sleep(TPX3_SLEEP)

        # total size in bits
        self['SPI'].set_size(len(data) * 8)
        self['SPI'].set_data(data)
        self['SPI'].start()

        while(not self['SPI'].is_ready):
            # wait until SPI is done
            pass

        if clear_fifo:
            time.sleep(TPX3_SLEEP)

<<<<<<< HEAD
=======

>>>>>>> ba04107b
    def decode_fpga(self, data, string=False):
        """
        Performs a decoding of a raw 48 bit word received from the FPGA in decoded
        2 * 32bit form. Output is interpreted, i.e. split into different components
        Note:
        By default the Tpx3 uses 8b10b mode (8 bit values represented by 10 bit
        values to keep number of 0's and 1's even). In that mode it sends 60 bit
        packets (manual v1.9 wrongly states 64 bit!) ~= 6 byte of data. The
        firmware performs the decoding of the 60bit -> 48bit.
        Data is repackaged into 2 * 32bit words, consisting of
          [32 bit] == [header: 8bit | data: 24bit].
        The 48bits are packaged as follows:
          [48 bit] == [a: 24bit | b: 24bit] transforms as:
            -> d1 = [h: 1 | reversedBytes(b)]
            -> d2 = [h: 0 | reversedBytes(a)]
        i.e. reconstruction of 48 bits given the two 32 bit words, indexed in bytes as:
          [48 bit] == d2[3] + d2[2] + d2[1] + d1[3] + d1[2] + d1[1]
        Depending on the used command the first 4 bits or all bits of d2[3] contain the
        command header (see manual v1.9 p.28)
        A list of 48 bit bitarrays for each word is returned.
        """

        # determine number of 48bit words
        assert len(data) % 2 == 0, "Missing one 32bit subword of a 48bit package"
        nwords = len(data) / 2
        result = []

        for i in range(nwords):
            # create a 48 bit bitarrray for the current 48 bit word
            dataout = BitLogic(48)

            # tranform the header and data of the 32 bit words lists of bytes
            d1 = bitword_to_byte_list(int(data[2 * i]), string)
            d2 = bitword_to_byte_list(int(data[2 * i + 1]), string)

            # use the byte lists to construct the dataout bitarray (d2[0] and d1[0]
            # contain the header which is not needed).
            dataout[47:40] = d2[3]
            dataout[39:32] = d2[2]
            dataout[31:24] = d2[1]
            dataout[23:16] = d1[3]
            dataout[15:8] = d1[2]
            dataout[7:0] = d1[1]

            # add the bitarray for the current 48 bit word to the output list
            result.append(dataout)

        return result

    def decode(self, data, command_header):
        """
        Given a FPGA decoded 48 bit word given as a bitarray, perform a decoding based on
        - the header of the 48 bit words (case machine based on manual v1.9 p.28
        - that read data correctly.
          This is done by first comparing the expected command header with the
          header which is part of the data. In a second step the data is split
          into a list of bitarrays based on the formation of the different packets
          (see manual v1.9 p.28).

        The following lists are used:

                                    dataout[0]      dataout[1]      dataout[2]      dataout[3]
         - Acquisition*:            Address[15:0]   TOA[13:0]       TOT[9:0]        FTOA[3:0]
         - @ data readout:          Dummy[43:0]         -               -               -
         - CTPR configuration:      Address[6:0]    EoC[17:0]       CTPR[1:0]           -
         - Pixel configuration:     Address[15:0]   Config[5:0]         -               -
         - Periphery command:       DataOut[39:0]       -               -               -
         - Control command:         H1,H2,H3[7:0]   ChipID[31:0]        -               -

         * Note that for acquisition the meaning of dataout[1] to dataout[3] depends on the
           settings of the general config registers 'Op_mode' and 'Fast_Io_en' (see manual
           v1.9 p.40). The composition of the list is independent of this, only the
           interpretation must change accordingly.
        """
        if len(data) is not 48:
            raise ValueError("The data must contain 48 bits and not {}!".format(len(data)))

        # create a bitarray for the the header (8 bit)
        header = BitLogic(8)

        # The command header is always a byte but for pixel matrix operations only bits 7 to 4 are part of the
        # data packets because bits 3 to 0 are all 0. Furthermore pixel matrix operation headers have always
        # bit 7 as 1 while periphery and control commands have always bit 7 as 0 (see manual v1.9 p.32).
        if data[47] is True:
            # Pixel matrix operations: Only bits 7 to 4 are part of the data, bits 3 to 0 are 0
            header[7:4] = data[47:44]
        else:
            # Periphery and control commands: Get full header from the data
            header[7:0] = data[47:40]

        # Check if the expected and the received header are the same
        if header.tovalue() is command_header:
            # If the header is a acquisition header dataout is the following list:
            # [address - 16 bit, TOA (or iTOT) - 14 bit, TOT (or dummy or EventCounter) - 10 bit, FTOA (or dummy or HitCounter) - 4 bit]
            if header[7:5].tovalue() is 0b101:
                address = data[43:28]
                TOA = data[27:14]
                TOT = data[13:4]
                HitCounter = data[3:0]
                dataout = [address, TOA, TOT, HitCounter]
            # If the header is a Stop matrix readout or a reset sequential header dataout is the following list:
            # [dummy - 44 bit]
            elif header[7:5].tovalue() is 0b111:
                dataout = [data[43:0]]
            # If the header is the CTPR configuration header dataout is the following list:
            # [address - 7 bit, EoC - 18 bit, CTPR - 2 bit]
            elif header[7:5].tovalue() is 0b110:
                address = data[43:37]
                EoC = data[27:10]
                CTPR = data[1:0]
                dataout = [address, EoC, CTPR]
            # If the header is the pixel configuration header dataout is the following list:
            # [address - 14 bit, Config - 6 bit]
            elif header[7:5].tovalue() is 0b100:
                address = data[43:28]
                Config = data[19:14]
                dataout = [address, Config]
            # If the header is a control command header dataout is the following list:
            # [H1H2H3 - 8 bit, ChipID - 32 bit]
            elif header[7:5].tovalue() is 0b011:
                print("5")
                ReturnedHeader = data[39:32]
                ChipID = data[31:0]
                dataout = [ReturnedHeader, ChipID]
            # If the header is none of the previous headers its a periphery command header and dataout is the following list:
            # [DataOutPeriphery - 40 bits]
            else:
                dataout = [data[39:0]]
        else:
            if header.tovalue() == 0x71:
                print("Got an EndOfCommand")
                return ["EoC", data[39:0]]
            else:
                # If the expected and the received header doesn't match raise an error
                raise ValueError("Received header {} does not match with expected header {}!".format(header.tovalue(), command_header))

        return dataout

    def xy_to_pixel_address(self, x_pos, y_pos):
        """
        Converts the pixel positions from x/y coordinates to EoC, Superpixel and Pixel
        (see manual v1.9 p.25) and returns it as 16bit list:
        EoC_address[15:9] + SP_address[8:3] + Pixel_address[2:0]
        """
        if x_pos > 255:
            # value for the x position, check whether in allowed range
            raise ValueError("Value {} for x position exceeds the maximum size of a {} bit value!".format(x_pos, 8))
        if y_pos > 255:
            # value for the y position, check whether in allowed range
            raise ValueError("Value {} for y position exceeds the maximum size of a {} bit value!".format(y_pos, 8))

        # create the variables for EoC, Superpixel and Pixel with their defined lenghts
        EoC = BitLogic(7)
        Superpixel = BitLogic(6)
        Pixel = BitLogic(3)

        # calculate EoC, Superpixel and Pixel with the x and y position of the pixel
        EoC = (x_pos - x_pos % 2) / 2
        Superpixel = (y_pos - y_pos % 4) / 4
        Pixel = (x_pos % 2) * 4 + (y_pos % 4)

        # create a 16 bit variable for the address
        timepix_pixel_address = BitLogic(16)

        # fill the address with the calculated values of EoC, Superpixel and Pixel
        timepix_pixel_address[15:9] = EoC
        timepix_pixel_address[8:3] = Superpixel
        timepix_pixel_address[2:0] = Pixel

        return timepix_pixel_address

    def pixel_address_to_x(self, timepix_pixel_address):
        """
        Converts the Timepix3 pixel address which contains EoC, Superpixel and Pixel
        (see manual v1.9 p.25) and returns the x position of the pixel.
        The Timepix3 pixel address is:
        EoC_address[15:9] + SP_address[8:3] + Pixel_address[2:0]
        """
        if len(timepix_pixel_address) != 16:
            # check if the timepix_pixel_address has a valid length
            raise ValueError("The timepix pixel address must be a 16 bit value!")

        # get EoC and Pixel from the address, Superpixel is not needed for x
        EoC = timepix_pixel_address[15:9]
        Pixel = timepix_pixel_address[2:0]

        # calculate the x position of the pixel based on EoC
        # <= 3: left column of a superpixel; > 3: right side of a superpixel
        if Pixel.tovalue() <= 3:
            x_pos = (EoC.tovalue() * 2)
        else:
            x_pos = (EoC.tovalue() * 2) + 1

        return x_pos

    def pixel_address_to_y(self, timepix_pixel_address):
        """
        Converts the Timepix3 pixel address which contains EoC, Superpixel and Pixel
        (see manual v1.9 p.25) and returns the x position of the pixel.
        The Timepix3 pixel address is:
        EoC_address[15:9] + SP_address[8:3] + Pixel_address[2:0]
        """
        if len(timepix_pixel_address) != 16:
            # check if the timepix_pixel_address has a valid length
            raise ValueError("The timepix pixel address must be a 16 bit value!")

        # get Superpixel and Pixel from the address, EoC is not needed for y
        Superpixel = timepix_pixel_address[8:3]
        Pixel = timepix_pixel_address[2:0]

        # calculate the x position of the pixel based on EoC
        # <= 3: left column of a superpixel; > 3: right side of a superpixel
        if Pixel.tovalue() <= 3:
            y_pos = (Superpixel.tovalue() * 4) + Pixel.tovalue()
        else:
            y_pos = (Superpixel.tovalue() * 4) + (Pixel.tovalue() - 4)

        return y_pos

    def set_pixel_pcr(self, x_pos, y_pos, test, thr, mask):
        """
        sets test (1 bit), thr (4 bits) and mask (1 bit) for a selected pixel to new values
        """
        if x_pos > 255:
            # value for the x position, check whether in allowed range
            raise ValueError("Value {} for x position exceeds the maximum size of a {} bit value!".format(x_pos, 8))
        if y_pos > 255:
            # value for the y position, check whether in allowed range
            raise ValueError("Value {} for y position exceeds the maximum size of a {} bit value!".format(y_pos, 8))
        if test > 1:
            # value for the x position, check whether in allowed range
            raise ValueError("Value {} for test exceeds the maximum size of a {} bit value!".format(test, 1))
        if thr > 15:
            # value for the y position, check whether in allowed range
            raise ValueError("Value {} for thr exceeds the maximum size of a {} bit value!".format(y_pos, 4))
        if mask > 1:
            # value for the x position, check whether in allowed range
            raise ValueError("Value {} for mask exceeds the maximum size of a {} bit value!".format(mask, 1))

        # set the new values for test, thr and mask
        self.test_matrix[x_pos, y_pos] = test
        self.thr_matrix[x_pos, y_pos] = thr
        self.mask_matrix[x_pos, y_pos] = mask

    def matrices_to_pcr(self, x_pos, y_pos):
        """
        returns the 6 bit PCR (see manual v1.9 p.44) of a selected pixel
        """
        if x_pos > 255:
            # value for the x position, check whether in allowed range
            raise ValueError("Value {} for x position exceeds the maximum size of a {} bit value!".format(x_pos, 8))
        if y_pos > 255:
            # value for the y position, check whether in allowed range
            raise ValueError("Value {} for y position exceeds the maximum size of a {} bit value!".format(y_pos, 8))

        # create a 6 bit variable for the pcr
        pcr = BitLogic(6)

        # create the variables for test, thr and mask with their defined lenghts
        test = BitLogic(1)
        thr = BitLogic(4)
        mask = BitLogic(1)

        # get test, thr and matrix from the corresponding matrices
        test = self.test_matrix[x_pos, y_pos]
        thr = BitLogic.from_value(self.thr_matrix[x_pos, y_pos], 4)
        mask = self.mask_matrix[x_pos, y_pos]

        # fill the pcr with test, thr and mask
        pcr[5] = test
        pcr[4:1] = thr
        pcr[0] = mask

        return pcr

    def produce_column_mask(self, columns=range(256)):
        """
        returns the 256 bit column mask (see manual v1.9 p.44) based on a list of selected columns
        """
        if len(columns) > 256 and np.all(np.asarray(columns) < 256):
            # check if the columns list has a valid length and no elements larger than
            # number of columns
            raise ValueError("""The columns list must not contain more than 256 entries and
            no entry may be larger than 255!""")

        # create a 256 bit variable for the column mask
        columnMask = BitLogic(256)

        # set the bits for all except the selected columns to 1
        for col in range(256):
            # all bits 0 which are elements of columns, else 1
            columnMask[col] = 0 if col in columns else 1

        data = []

        data += columnMask.toByteList()
        return data

    def write_pcr(self, columns=range(256), write=True):
        """
        writes the pcr for all pixels in selected columns (see manual v1.9 p.44) and returns also
        the data
        """
        if len(columns) > 256 and np.all(np.asarray(columns) < 256):
            # check if the columns list has a valid length and no elements larger than
            # number of columns
            raise ValueError("""The columns list must not contain more than 256 entries and
            no entry may be larger than 255!""")

        data = []

        # create a 1536 bit variable for the PCRs of all pixels of one column
        pixeldata = BitLogic(1536)

        # presync header: 40 bits; TODO: header selection
        data = self.getGlobalSyncHeader()

        # append the code for the LoadConfigMatrix command header: 8 bits
        data += [self.matrix_header_map["LoadConfigMatrix"]]

        # append the columnMask for the column selection: 256 bits
        data += self.produce_column_mask(columns)
<<<<<<< HEAD

=======
        #x=BitLogic(256)
        #for i in range(256):
         # x[i] = 1
        #data += x.toByteList()
>>>>>>> ba04107b
        # append the pcr for the pixels in the selected columns: 1535*columns bits
        for column in columns:
            for row in range(256):
                pixeldata[(5 + 6 * row):(0 + 6 * row)] = self.matrices_to_pcr(column, row)
            data += pixeldata.toByteList()

        data += [0x00]

        if write is True:
            self.write(data)
        return data

    def write_general_config(self, write=True):
        """
        reads the values for the GeneralConfig registers (see manual v1.9 p.40) from a yaml file
        and writes them to the chip. Furthermore the sent data is returned.
        """
        data = []
        # presync header: 40 bits
        data = self.getGlobalSyncHeader()

        # append the code for the GeneralConfig command header: 8 bits
        data += [self.periphery_header_map["GeneralConfig"]]

        # create a 12 bit variable for the values of the GlobalConfig registers based
        # on the read YAML file storing the chip configuration
        configuration_bits = self.get_configuration_register()

        # append the the GeneralConfiguration register with 4 additional bits to get the 16 bit DataIn
        data += (configuration_bits + BitLogic(4)).toByteList()

        data += [0x00]

        if write is True:
            self.write(data)
        return data

    def read_general_config(self, write=True):
        """
        Sends the GeneralConfig_Read command (see manual v1.9 p.32) together with the
        SyncHeader and a dummy for DataIn to request the actual values of the GlobalConfig
        registers (see manual v1.9 p.40). The sent bytes are also returned.
        """
        data = []

        # presync header: 40 bits
        data = self.getGlobalSyncHeader()

        # append the code for the GeneralConfig_Read command header: 8 bits
        data += [self.periphery_header_map["GeneralConfig_Read"]]

        # fill with two dummy bytes for DataIN
        data += [0x00]
        data += [0x00]

        data += [0x00]

        if write is True:
            self.write(data)
        return data

    def resetTimer(self, write=True):
        """
        Sends the ResetTimer command (see manual v1.9 p.32) together with the
        SyncHeader and a dummy for DataIn to request the actual values of the GlobalConfig
        registers (see manual v1.9 p.40). The sent bytes are also returned.
        """
        data = []

        # presync header: 40 bits
        data = self.getGlobalSyncHeader()

        # append the code for the GeneralConfig_Read command header: 8 bits
        data += [self.periphery_header_map["ResetTimer"]]

        # fill with two dummy bytes for DataIN
        data += [0x00]
        data += [0x00]

        data += [0x00]

        if write is True:
            self.write(data)
        return data

    def startTimer(self, write=True):
        """
        Sends the T0_Sync_Command command (see manual v1.9 p.32) together with the
        SyncHeader and a dummy for DataIn to request the actual values of the GlobalConfig
        registers (see manual v1.9 p.40). The sent bytes are also returned.
        """
        data = []

        # presync header: 40 bits
        data = self.getGlobalSyncHeader()

        # append the code for the GeneralConfig_Read command header: 8 bits
        data += [self.periphery_header_map["T0_Sync_Command"]]

        # fill with two dummy bytes for DataIN
        data += [0x00]
        data += [0x00]

        data += [0x00]

        if write is True:
            self.write(data)
        return data

    def write_tp_pulsenumber(self, number, write=True):
        """
        Writes the number of testpulses to the TP_number test pulse register (see manual v1.9 p.35)
        and returns the written data. The number if test pulses is a 16-bit value.
        """
        if number > 65535:
            #  check if the number of test pulses is allowed
            raise ValueError("The number of test pulses must not be bigger than 65535!")

        data = []

        # create a 16 bit variable for the number of testpulses
        number_bits = BitLogic(16)

        # presync header: 40 bits; TODO: header selection
        data = self.getGlobalSyncHeader()

        # append the code for the GeneralConfig_Read command header: 8 bits
        data += [self.periphery_header_map["TP_PulseNumber"]]

        # fill the 16-bit variable for the number of test pulses
        number_bits[15:0] = number

        # append the number of test pulses to the data
        data += number_bits.toByteList()

        data += [0x00]

        if write is True:
            self.write(data)
        return data

    def write_tp_period(self, period, phase, write=True):
        """
        Writes the period and the phase to the TP_period and TP_phase test pulse registers (see manual v1.9 p.35)
        and returns the written data. The period is a 8-bit value and the phase is a 4-bit value.
        """
        if period > 255:
            #  check if the period is allowed
            raise ValueError("The period must not be bigger than 255!")
        if phase > 15:
            #  check if the phase is allowed
            raise ValueError("The phase must not be bigger than 15!")

        data = []

        # create a 12 bit variable for the period (bits [7:0]) and the phase (bits [11:8])
        bits = BitLogic(12)

        # presync header: 40 bits; TODO: header selection
        data = self.getGlobalSyncHeader()

        # append the code for the GeneralConfig_Read command header: 8 bits
        data += [self.periphery_header_map["TP_Period"]]

        # fill the 12-bit variable with the period and the phase
        bits[7:0] = period
        bits[11:8] = phase

        # append the period/phase variable to the data
        data += (bits + BitLogic(4)).toByteList()

        data += [0x00]

        if write is True:
            self.write(data)
        return data

    def read_tp_config(self, write=True):
        """
        Sends the TPConfig_Read command (see manual v1.9 p.32) together with the
        SyncHeader and a dummy for DataIn to request the actual values of the test pulse
        registers (see manual v1.9 p.35). The sent bytes are also returned.
        """
        data = []

        # presync header: 40 bits; TODO: header selection
        data = self.getGlobalSyncHeader()

        # append the code for the GeneralConfig_Read command header: 8 bits
        data += [self.periphery_header_map["TPConfig_Read"]]

        # fill with two dummy bytes for DataIN
        data += [0x00, 0x00]
        # and the empty byte which seems necessary...
        data += [0x00]

        if write is True:
            self.write(data)
        return data

    def write_ctpr(self, columns=range(256), write=True):
        """
        Writes the column test pulse register to the chip (see manual v1.9 p.50) and returns
        the written data. The masked columns can be selected with the `columns` variable.
        """
        if len(columns) > 256 and np.all(np.asarray(columns) < 256):
            # check if the columns list has a valid length and no elements larger than
            # number of columns
            raise ValueError("""The columns list must not contain more than 256 entries and
            no entry may be larger than 255!""")

        data = []

        # presync header: 40 bits; TODO: header selection
        data = self.getGlobalSyncHeader()

        # append the code for the LoadConfigMatrix command header: 8 bits
        data += [self.matrix_header_map["LoadCTPR"]]

        # append the column mask based on the selected columns
        # TODO: The manual (v1.9) does not state if columns are masked with 1 or 0
        # so in the current implementation the column mask is used (see manual v1.9 p.46)
        # with 0 for load and 1 for skip. This needs a check.
        data += self.produce_column_mask(columns)

        data += [0x00]

        if write is True:
            self.write(data)
        return data

    def read_pixel_config_reg(self, columns, write=True):
<<<<<<< HEAD
        """
        Sends the ReadConfigMatrix command (see manual v1.9 p.49) together with
        a mask of selected columns based on the list of selected columns given
        in 'columns'.
=======
        # TODO: WRONG DOC!!!
        """
        Sends the Read Pixel Configuration Register command h = 0x90 (see manual
        v1.9 p.32 and  v1.9 p.49).
        The sent bytes are also returned.
        inputs:
            columns: list = columns given in this list will be read back
            write: bool = if True will immediately call the self.write function
        outputs:
            if write == False: will return the command to send to the chip
>>>>>>> ba04107b
        """
        data = []

        # create a 256-bit bitarrays for single column selection
        SColSelectReg = BitLogic(256)

        # presync header: 40 bits; TODO: header selection
        data = self.getGlobalSyncHeader()

        # append the code for the ReadConfigMatrix command header: 8 bits
        data += [self.matrix_header_map["ReadConfigMatrix"]]
<<<<<<< HEAD

        # Set SColSelect for selected columns to 0 and for other columns to 1
=======
        SColSelectReg= BitLogic(256)
>>>>>>> ba04107b
        for col in range(256):
            SColSelectReg[col] = 0 if col in columns else 1
        data += SColSelectReg.toByteList()

        data += [0x00]

        if write is True:
            self.write(data)
        return data

    def read_pixel_matrix_sequential(self, TokenSelect, write=True):
<<<<<<< HEAD
        """
        Sends the ReadMatrixSequential command (see manual v1.9 p.45) together with
        a token select to select the maximum number of columns which are read
        simultaneously.
        """
        data = []

        # create two 128-bit bitarrays for double column select and token select
        DColSelect = BitLogic(128)
        TokenSelectReg = BitLogic(128)

        # presync header: 40 bits; TODO: header selection
        data = self.getGlobalSyncHeader()

        # append the code for the ReadMatrixSequential command header: 8 bits
        data += [self.matrix_header_map["ReadMatrixSequential"]]

        # Fill the double column select with zeros (manual v1.9 p.45) and
        # append it to the data
        for index in range(128):
            DColSelect[index] = 0
        data += DColSelect.toByteList()
        
        # Fill the token select (manual v1.9 p.34) with the given tokens, reverse
        # it and append it to data
        TokenSelectReg[127:0] = TokenSelect
        TokenSelectReg.reverse()
        data += TokenSelectReg.toByteList()

        data += [0x00]

=======
        # TODO: MISSING DOC!!!
        data = []
        data = self.getGlobalSyncHeader()
        data += [self.matrix_header_map["ReadMatrixSequential"]]
        DColSelect= BitLogic(128)
        for index in range(128):
            DColSelect[index] = 0
        data += DColSelect.toByteList()
        TokenSelectReg= BitLogic(128)
        TokenSelectReg[127:0] = TokenSelect
        TokenSelectReg.reverse()
        data += TokenSelectReg.toByteList()
        data += [0x00]
>>>>>>> ba04107b
        if write is True:
            self.write(data)
        return data

    def reset_sequential(self, write=True):
        # TODO: WRONG DOC!!!
        """
        Sends a command to reset the pixel matrix column by column  (Manual v 1.9 pg. 51). If any data is still present on the pixel
        matrix (eoc_active is high) then an End of Readout packet is sent.
        """
        data = []

        # presync header: 40 bits; TODO: header selection
        data = self.getGlobalSyncHeader()

        # append the code for the ResetSequential command header: 8 bits
        data += [self.matrix_header_map["ResetSequential"]]
<<<<<<< HEAD

        # NOTE: The manual (v1.9 p.52) states to send 142 bits, we need to
        # send full bytes though, so we send 144 bits. The manual also states
        # that data to be dummy bytes anyways.
        # TODO: The manual (v1.9 p.32) also states that after the header a
        # 256-bit column mask is needed. So test if maybe a 256-bit dummy
        # is needed instead of the 144-bit dummy
=======
        # NOTE: manual states to send 142 bits, we need to send full bytes though, so we send 144 bits.
        # manual also states that data to be dummy bytes anyways
>>>>>>> ba04107b
        dummy = BitLogic(144)
        data += dummy.toByteList()

        data += [0x00]

        if write is True:
            self.write(data)
        return data

    def stop_readout(self, write=True):
        # TODO: WRONG DOC!!!
        """
<<<<<<< HEAD
        Sends a command to stop / pause a pixel readout (Manual v 1.9 pg. 52)
=======
        Sends a command to read the COlumn Test Pulse Register (Manual v 1.9 pg. 50)
>>>>>>> ba04107b
        """
        data = []

        # presync header: 40 bits; TODO: header selection
        data = self.getGlobalSyncHeader()

        # append the code for the LoadConfigMatrix command header: 8 bits
        data += [self.matrix_header_map["StopMatrixCommand"]]

        data += [0x00]

        if write is True:
            self.write(data)
        return data

    def write_pll_config(self, bypass, reset, selectVctl, dualedge, clkphasediv, clkphasenum, PLLOutConfig, write=True):
        # TODO: WRONG DOC!!!
        """
        Writes the new values to the PLL config registers (see manual v1.9 p.37) and returns
        the written data. 'bypass', 'reset', 'selectVctl' and 'dualedge' are 1-bit values,
        'clkphasediv' is a 2-bit value, 'clkphasenum' a 3-bit value and 'PLLOutConfig' a
        5-bit value
        """
        if bypass > 1:
            # check if the ByPassPLL is allowed
            raise ValueError("The ByPassPLL must not be bigger than 1!")
        if reset > 1:
            # check if the ResetPLL is allowed
            raise ValueError("The ResetPLL must not be bigger than 1!")
        if selectVctl > 1:
            # check if the SelectVcntrl PLL DAC is allowed
            raise ValueError("The SelectVcntrl PLL DAC must not be bigger than 1!")
        if dualedge > 1:
            # check if the Dual Edge Clock is allowed
            raise ValueError("The Dual Edge Clock must not be bigger than 1!")
        if clkphasediv > 3:
            # check if the Clock Phase Shift Divider is allowed
            raise ValueError("The Clock Phase Shift Divider must not be bigger than 3!")
        if clkphasenum > 4:
            # check if the Clock Phase Shift Number is allowed
            raise ValueError("The Clock Phase Shift Number must not be bigger than 4!")
<<<<<<< HEAD
        if PLLOutConfig > 22:
            # check if the PLL Output Configuration is allowed
=======
        if PLLOutConfig> 22:
            #  check if the phase is allowed
>>>>>>> ba04107b
            raise ValueError("The PLL Output Configuration must not be bigger than 22!")

        data = []

        # create a 16 bit variable for the PLL config registers
        bits = BitLogic(16)

        # presync header: 40 bits; TODO: header selection
        data = self.getGlobalSyncHeader()

        # append the code for the PLLConfig command header: 8 bits
        data += [self.periphery_header_map["PLLConfig"]]

        # fill the 16-bit variable with values for the PLL config register
        bits[0] = bypass
        bits[1] = reset
        bits[2] = selectVctl
        bits[3] = dualedge
        bits[5:4] = clkphasediv
        bits[8:6] = clkphasenum
        bits[13:9] = PLLOutConfig
        bits[15:14] = 0
<<<<<<< HEAD
        # append the PLL config variable to the data
=======
        # append the period/phase variable to the data
>>>>>>> ba04107b
        data += bits.toByteList()

        data += [0x00]

        if write is True:
            self.write(data)
        return data

    def read_pll_config(self, write=True):
        # TODO: WRONG DOC!!!
        """
        Sends the PLLConfig_Eead command (see manual v1.9 p.32) together with the
        SyncHeader and a dummy for DataIn to request the actual values of the PLL Config
        registers (see manual v1.9 p.37). The sent bytes are also returned.
        """
        data = []

        # presync header: 40 bits
        data = self.getGlobalSyncHeader()

        # append the code for the PLLConfig_Eead command header: 8 bits
        data += [self.periphery_header_map["PLLConfig_Read"]]

        # fill with two dummy bytes for DataIN
        data += [0x00, 0x00]
        # empty needed byte...
<<<<<<< HEAD
=======
        data += [0x00]

        if write is True:
            self.write(data)
        return data


    # TODO: which data driven proc is correct? need column mask???
    # table p. 32 states column mask needed
    # schematic p. 50 states NOT needed...
    def read_pixel_matrix_datadriven(self, write=True):
        """
        Sends the Pixel Matrix Read Data Driven command (see manual v1.9 p.32 and  v1.9 p.50). The sended bytes are also returned.
        """
        data = []

        # presync header: 40 bits
        data = self.getGlobalSyncHeader()

        # append the code for the ReadMatrixSequential command header: 8 bits
        data += [self.matrix_header_map["ReadMatrixDataDriven"]]

>>>>>>> ba04107b
        data += [0x00]

        if write is True:
            self.write(data)
        return data

<<<<<<< HEAD
    # TODO: which data driven proc is correct? need column mask???
    # table p. 32 states column mask needed
    # schematic p. 50 states NOT needed...
    # Tests show that both procs work, so it works with and without
    # the column mask. But its not clear if the column mask has any
    # effect.
    def read_pixel_matrix_datadriven(self, write=True):
        """
        Sends the Pixel Matrix Read Data Driven command (see manual v1.9 p.32 and
        v1.9 p.50). The sended bytes are also returned. 
        """
        data = []

        # presync header: 40 bits
        data = self.getGlobalSyncHeader()

        # append the code for the ReadMatrixSequential command header: 8 bits
        data += [self.matrix_header_map["ReadMatrixDataDriven"]]

=======
    def read_matrix_data_driven(self, write=True):
        """
        Sends the "ReadMatrixDataDriven" command with the column mask. The column mask is
        set such all columns are loaded.
        """
        data = []

        # presync header: 40 bits; TODO: header selection
        data = self.getGlobalSyncHeader()

        # append the code for the LoadConfigMatrix command header: 8 bits
        data += [self.matrix_header_map["ReadMatrixDataDriven"]]

        # append the 256 bit column mask; TODO: make the columns selectable
        data += self.produce_column_mask(range(256))

>>>>>>> ba04107b
        data += [0x00]

        if write is True:
            self.write(data)
        return data

<<<<<<< HEAD
    def read_matrix_data_driven(self, write=True):
        """
        Sends the "ReadMatrixDataDriven" command with the column mask. The column mask is
        set such all columns are loaded.
=======
    def read_ctpr(self, write=True):
        """
        Sends a command to read the Column Test Pulse Register (Manual v 1.9 pg. 50)
>>>>>>> ba04107b
        """
        data = []

        # presync header: 40 bits; TODO: header selection
        data = self.getGlobalSyncHeader()

        # append the code for the LoadConfigMatrix command header: 8 bits
<<<<<<< HEAD
        data += [self.matrix_header_map["ReadMatrixDataDriven"]]

        # append the 256 bit column mask; TODO: make the columns selectable
        data += self.produce_column_mask(range(256))
=======
        data += [self.matrix_header_map["ReadCTPR"]]
>>>>>>> ba04107b

        data += [0x00]

        if write is True:
            self.write(data)
        return data
<<<<<<< HEAD

    def read_ctpr(self, write=True):
        """
        Sends a command to read the Column Test Pulse Register (Manual v 1.9 pg. 50)
        """
        data = []

        # presync header: 40 bits; TODO: header selection
        data = self.getGlobalSyncHeader()

        # append the code for the LoadConfigMatrix command header: 8 bits
        data += [self.matrix_header_map["ReadCTPR"]]

        data += [0x00]

        if write is True:
            self.write(data)
        return data
=======
    
    def lfsr_10_bit(self):
        """
        Generates a 10bit LFSR according to Manual v1.9 page 19
        """
        lfsr = BitLogic(10)
        lfsr[7:0]=0xFF
        lfsr[9:8]=0b11
        dummy=0
        for i in range (2**10):
            self.lfsr_10[BitLogic.tovalue(lfsr)]=i
            dummy=lfsr[9]
            lfsr[9]=lfsr[8]
            lfsr[8]=lfsr[7]
            lfsr[7]=lfsr[6]
            lfsr[6]=lfsr[5]
            lfsr[5]=lfsr[4]
            lfsr[4]=lfsr[3]
            lfsr[3]=lfsr[2]
            lfsr[2]=lfsr[1]
            lfsr[1]=lfsr[0]
            lfsr[0]=lfsr[7]^dummy
        self.lfsr_10[2**10-1]=0;
    
    def lfsr_14_bit(self):
        """
        Generates a 14bit LFSR according to Manual v1.9 page 19
        """
        lfsr = BitLogic(14)
        lfsr[7:0]=0xFF
        lfsr[13:8]=63
        dummy=0
        for i in range (2**14):
            self.lfsr_14[BitLogic.tovalue(lfsr)]=i
            dummy=lfsr[13]
            lfsr[13]=lfsr[12]
            lfsr[12]=lfsr[11]
            lfsr[11]=lfsr[10]
            lfsr[10]=lfsr[9]
            lfsr[9]=lfsr[8]
            lfsr[8]=lfsr[7]
            lfsr[7]=lfsr[6]
            lfsr[6]=lfsr[5]
            lfsr[5]=lfsr[4]
            lfsr[4]=lfsr[3]
            lfsr[3]=lfsr[2]
            lfsr[2]=lfsr[1]
            lfsr[1]=lfsr[0]
            lfsr[0]=lfsr[2]^dummy^lfsr[12]^lfsr[13]
        self.lfsr_14[2**14-1]=0;

    def lfsr_4_bit(self):
        """
        Generates a 4bit LFSR according to Manual v1.9 page 19
        """
        lfsr = BitLogic(4)
        lfsr[3:0]=0xF
        dummy=0
        for i in range (2**4):
            self.lfsr_4[BitLogic.tovalue(lfsr)]=i
            dummy=lfsr[3]
            lfsr[3]=lfsr[2]
            lfsr[2]=lfsr[1]
            lfsr[1]=lfsr[0]
            lfsr[0]=lfsr[3]^dummy       
        self.lfsr_4[2**4-1]=0;
    

    
        
>>>>>>> ba04107b

if __name__ == '__main__':
    pass<|MERGE_RESOLUTION|>--- conflicted
+++ resolved
@@ -171,7 +171,6 @@
         self.lfsr_10 = {}
         self.lfsr_14 = {}
         self.lfsr_4 = {}
-        
 
         if not conf:
             conf = os.path.join(self.proj_dir, 'tpx3' + os.sep + 'tpx3.yaml')
@@ -342,9 +341,9 @@
             code = register['code']
             size = register['size']
             default = register['default']
-            self.dac[name] = {'code' : code,
-                                 'size': size,
-                                 'default': default}
+            self.dac[name] = {'code': code,
+                              'size': size,
+                              'default': default}
         # for an explanation on the different options see manual v1.9 p.40,
         # the YAML file or the declaration of the fields at the beginning of the class
         # TODO: do we really need attributes for each DAC?
@@ -559,10 +558,6 @@
         if clear_fifo:
             time.sleep(TPX3_SLEEP)
 
-<<<<<<< HEAD
-=======
-
->>>>>>> ba04107b
     def decode_fpga(self, data, string=False):
         """
         Performs a decoding of a raw 48 bit word received from the FPGA in decoded
@@ -885,14 +880,6 @@
 
         # append the columnMask for the column selection: 256 bits
         data += self.produce_column_mask(columns)
-<<<<<<< HEAD
-
-=======
-        #x=BitLogic(256)
-        #for i in range(256):
-         # x[i] = 1
-        #data += x.toByteList()
->>>>>>> ba04107b
         # append the pcr for the pixels in the selected columns: 1535*columns bits
         for column in columns:
             for row in range(256):
@@ -1125,23 +1112,10 @@
         return data
 
     def read_pixel_config_reg(self, columns, write=True):
-<<<<<<< HEAD
         """
         Sends the ReadConfigMatrix command (see manual v1.9 p.49) together with
         a mask of selected columns based on the list of selected columns given
         in 'columns'.
-=======
-        # TODO: WRONG DOC!!!
-        """
-        Sends the Read Pixel Configuration Register command h = 0x90 (see manual
-        v1.9 p.32 and  v1.9 p.49).
-        The sent bytes are also returned.
-        inputs:
-            columns: list = columns given in this list will be read back
-            write: bool = if True will immediately call the self.write function
-        outputs:
-            if write == False: will return the command to send to the chip
->>>>>>> ba04107b
         """
         data = []
 
@@ -1153,12 +1127,8 @@
 
         # append the code for the ReadConfigMatrix command header: 8 bits
         data += [self.matrix_header_map["ReadConfigMatrix"]]
-<<<<<<< HEAD
 
         # Set SColSelect for selected columns to 0 and for other columns to 1
-=======
-        SColSelectReg= BitLogic(256)
->>>>>>> ba04107b
         for col in range(256):
             SColSelectReg[col] = 0 if col in columns else 1
         data += SColSelectReg.toByteList()
@@ -1170,7 +1140,6 @@
         return data
 
     def read_pixel_matrix_sequential(self, TokenSelect, write=True):
-<<<<<<< HEAD
         """
         Sends the ReadMatrixSequential command (see manual v1.9 p.45) together with
         a token select to select the maximum number of columns which are read
@@ -1193,7 +1162,7 @@
         for index in range(128):
             DColSelect[index] = 0
         data += DColSelect.toByteList()
-        
+
         # Fill the token select (manual v1.9 p.34) with the given tokens, reverse
         # it and append it to data
         TokenSelectReg[127:0] = TokenSelect
@@ -1202,27 +1171,11 @@
 
         data += [0x00]
 
-=======
-        # TODO: MISSING DOC!!!
-        data = []
-        data = self.getGlobalSyncHeader()
-        data += [self.matrix_header_map["ReadMatrixSequential"]]
-        DColSelect= BitLogic(128)
-        for index in range(128):
-            DColSelect[index] = 0
-        data += DColSelect.toByteList()
-        TokenSelectReg= BitLogic(128)
-        TokenSelectReg[127:0] = TokenSelect
-        TokenSelectReg.reverse()
-        data += TokenSelectReg.toByteList()
-        data += [0x00]
->>>>>>> ba04107b
         if write is True:
             self.write(data)
         return data
 
     def reset_sequential(self, write=True):
-        # TODO: WRONG DOC!!!
         """
         Sends a command to reset the pixel matrix column by column  (Manual v 1.9 pg. 51). If any data is still present on the pixel
         matrix (eoc_active is high) then an End of Readout packet is sent.
@@ -1234,7 +1187,6 @@
 
         # append the code for the ResetSequential command header: 8 bits
         data += [self.matrix_header_map["ResetSequential"]]
-<<<<<<< HEAD
 
         # NOTE: The manual (v1.9 p.52) states to send 142 bits, we need to
         # send full bytes though, so we send 144 bits. The manual also states
@@ -1242,10 +1194,6 @@
         # TODO: The manual (v1.9 p.32) also states that after the header a
         # 256-bit column mask is needed. So test if maybe a 256-bit dummy
         # is needed instead of the 144-bit dummy
-=======
-        # NOTE: manual states to send 142 bits, we need to send full bytes though, so we send 144 bits.
-        # manual also states that data to be dummy bytes anyways
->>>>>>> ba04107b
         dummy = BitLogic(144)
         data += dummy.toByteList()
 
@@ -1256,13 +1204,8 @@
         return data
 
     def stop_readout(self, write=True):
-        # TODO: WRONG DOC!!!
-        """
-<<<<<<< HEAD
+        """
         Sends a command to stop / pause a pixel readout (Manual v 1.9 pg. 52)
-=======
-        Sends a command to read the COlumn Test Pulse Register (Manual v 1.9 pg. 50)
->>>>>>> ba04107b
         """
         data = []
 
@@ -1279,7 +1222,6 @@
         return data
 
     def write_pll_config(self, bypass, reset, selectVctl, dualedge, clkphasediv, clkphasenum, PLLOutConfig, write=True):
-        # TODO: WRONG DOC!!!
         """
         Writes the new values to the PLL config registers (see manual v1.9 p.37) and returns
         the written data. 'bypass', 'reset', 'selectVctl' and 'dualedge' are 1-bit values,
@@ -1304,13 +1246,8 @@
         if clkphasenum > 4:
             # check if the Clock Phase Shift Number is allowed
             raise ValueError("The Clock Phase Shift Number must not be bigger than 4!")
-<<<<<<< HEAD
         if PLLOutConfig > 22:
             # check if the PLL Output Configuration is allowed
-=======
-        if PLLOutConfig> 22:
-            #  check if the phase is allowed
->>>>>>> ba04107b
             raise ValueError("The PLL Output Configuration must not be bigger than 22!")
 
         data = []
@@ -1333,11 +1270,7 @@
         bits[8:6] = clkphasenum
         bits[13:9] = PLLOutConfig
         bits[15:14] = 0
-<<<<<<< HEAD
         # append the PLL config variable to the data
-=======
-        # append the period/phase variable to the data
->>>>>>> ba04107b
         data += bits.toByteList()
 
         data += [0x00]
@@ -1347,9 +1280,8 @@
         return data
 
     def read_pll_config(self, write=True):
-        # TODO: WRONG DOC!!!
-        """
-        Sends the PLLConfig_Eead command (see manual v1.9 p.32) together with the
+        """
+        Sends the PLLConfig_Read command (see manual v1.9 p.32) together with the
         SyncHeader and a dummy for DataIn to request the actual values of the PLL Config
         registers (see manual v1.9 p.37). The sent bytes are also returned.
         """
@@ -1364,38 +1296,12 @@
         # fill with two dummy bytes for DataIN
         data += [0x00, 0x00]
         # empty needed byte...
-<<<<<<< HEAD
-=======
-        data += [0x00]
-
-        if write is True:
-            self.write(data)
-        return data
-
-
-    # TODO: which data driven proc is correct? need column mask???
-    # table p. 32 states column mask needed
-    # schematic p. 50 states NOT needed...
-    def read_pixel_matrix_datadriven(self, write=True):
-        """
-        Sends the Pixel Matrix Read Data Driven command (see manual v1.9 p.32 and  v1.9 p.50). The sended bytes are also returned.
-        """
-        data = []
-
-        # presync header: 40 bits
-        data = self.getGlobalSyncHeader()
-
-        # append the code for the ReadMatrixSequential command header: 8 bits
-        data += [self.matrix_header_map["ReadMatrixDataDriven"]]
-
->>>>>>> ba04107b
-        data += [0x00]
-
-        if write is True:
-            self.write(data)
-        return data
-
-<<<<<<< HEAD
+        data += [0x00]
+
+        if write is True:
+            self.write(data)
+        return data
+
     # TODO: which data driven proc is correct? need column mask???
     # table p. 32 states column mask needed
     # schematic p. 50 states NOT needed...
@@ -1405,7 +1311,7 @@
     def read_pixel_matrix_datadriven(self, write=True):
         """
         Sends the Pixel Matrix Read Data Driven command (see manual v1.9 p.32 and
-        v1.9 p.50). The sended bytes are also returned. 
+        v1.9 p.50). The sended bytes are also returned.
         """
         data = []
 
@@ -1415,7 +1321,12 @@
         # append the code for the ReadMatrixSequential command header: 8 bits
         data += [self.matrix_header_map["ReadMatrixDataDriven"]]
 
-=======
+        data += [0x00]
+
+        if write is True:
+            self.write(data)
+        return data
+
     def read_matrix_data_driven(self, write=True):
         """
         Sends the "ReadMatrixDataDriven" command with the column mask. The column mask is
@@ -1432,45 +1343,11 @@
         # append the 256 bit column mask; TODO: make the columns selectable
         data += self.produce_column_mask(range(256))
 
->>>>>>> ba04107b
-        data += [0x00]
-
-        if write is True:
-            self.write(data)
-        return data
-
-<<<<<<< HEAD
-    def read_matrix_data_driven(self, write=True):
-        """
-        Sends the "ReadMatrixDataDriven" command with the column mask. The column mask is
-        set such all columns are loaded.
-=======
-    def read_ctpr(self, write=True):
-        """
-        Sends a command to read the Column Test Pulse Register (Manual v 1.9 pg. 50)
->>>>>>> ba04107b
-        """
-        data = []
-
-        # presync header: 40 bits; TODO: header selection
-        data = self.getGlobalSyncHeader()
-
-        # append the code for the LoadConfigMatrix command header: 8 bits
-<<<<<<< HEAD
-        data += [self.matrix_header_map["ReadMatrixDataDriven"]]
-
-        # append the 256 bit column mask; TODO: make the columns selectable
-        data += self.produce_column_mask(range(256))
-=======
-        data += [self.matrix_header_map["ReadCTPR"]]
->>>>>>> ba04107b
-
-        data += [0x00]
-
-        if write is True:
-            self.write(data)
-        return data
-<<<<<<< HEAD
+        data += [0x00]
+
+        if write is True:
+            self.write(data)
+        return data
 
     def read_ctpr(self, write=True):
         """
@@ -1489,78 +1366,73 @@
         if write is True:
             self.write(data)
         return data
-=======
-    
+
     def lfsr_10_bit(self):
         """
         Generates a 10bit LFSR according to Manual v1.9 page 19
         """
         lfsr = BitLogic(10)
-        lfsr[7:0]=0xFF
-        lfsr[9:8]=0b11
-        dummy=0
-        for i in range (2**10):
-            self.lfsr_10[BitLogic.tovalue(lfsr)]=i
-            dummy=lfsr[9]
-            lfsr[9]=lfsr[8]
-            lfsr[8]=lfsr[7]
-            lfsr[7]=lfsr[6]
-            lfsr[6]=lfsr[5]
-            lfsr[5]=lfsr[4]
-            lfsr[4]=lfsr[3]
-            lfsr[3]=lfsr[2]
-            lfsr[2]=lfsr[1]
-            lfsr[1]=lfsr[0]
-            lfsr[0]=lfsr[7]^dummy
-        self.lfsr_10[2**10-1]=0;
-    
+        lfsr[7:0] = 0xFF
+        lfsr[9:8] = 0b11
+        dummy = 0
+        for i in range(2**10):
+            self.lfsr_10[BitLogic.tovalue(lfsr)] = i
+            dummy = lfsr[9]
+            lfsr[9] = lfsr[8]
+            lfsr[8] = lfsr[7]
+            lfsr[7] = lfsr[6]
+            lfsr[6] = lfsr[5]
+            lfsr[5] = lfsr[4]
+            lfsr[4] = lfsr[3]
+            lfsr[3] = lfsr[2]
+            lfsr[2] = lfsr[1]
+            lfsr[1] = lfsr[0]
+            lfsr[0] = lfsr[7] ^ dummy
+        self.lfsr_10[2 ** 10 - 1] = 0
+
     def lfsr_14_bit(self):
         """
         Generates a 14bit LFSR according to Manual v1.9 page 19
         """
         lfsr = BitLogic(14)
-        lfsr[7:0]=0xFF
-        lfsr[13:8]=63
-        dummy=0
-        for i in range (2**14):
-            self.lfsr_14[BitLogic.tovalue(lfsr)]=i
-            dummy=lfsr[13]
-            lfsr[13]=lfsr[12]
-            lfsr[12]=lfsr[11]
-            lfsr[11]=lfsr[10]
-            lfsr[10]=lfsr[9]
-            lfsr[9]=lfsr[8]
-            lfsr[8]=lfsr[7]
-            lfsr[7]=lfsr[6]
-            lfsr[6]=lfsr[5]
-            lfsr[5]=lfsr[4]
-            lfsr[4]=lfsr[3]
-            lfsr[3]=lfsr[2]
-            lfsr[2]=lfsr[1]
-            lfsr[1]=lfsr[0]
-            lfsr[0]=lfsr[2]^dummy^lfsr[12]^lfsr[13]
-        self.lfsr_14[2**14-1]=0;
+        lfsr[7:0] = 0xFF
+        lfsr[13:8] = 63
+        dummy = 0
+        for i in range(2**14):
+            self.lfsr_14[BitLogic.tovalue(lfsr)] = i
+            dummy = lfsr[13]
+            lfsr[13] = lfsr[12]
+            lfsr[12] = lfsr[11]
+            lfsr[11] = lfsr[10]
+            lfsr[10] = lfsr[9]
+            lfsr[9] = lfsr[8]
+            lfsr[8] = lfsr[7]
+            lfsr[7] = lfsr[6]
+            lfsr[6] = lfsr[5]
+            lfsr[5] = lfsr[4]
+            lfsr[4] = lfsr[3]
+            lfsr[3] = lfsr[2]
+            lfsr[2] = lfsr[1]
+            lfsr[1] = lfsr[0]
+            lfsr[0] = lfsr[2] ^ dummy ^ lfsr[12] ^ lfsr[13]
+        self.lfsr_14[2 ** 14 - 1] = 0
 
     def lfsr_4_bit(self):
         """
         Generates a 4bit LFSR according to Manual v1.9 page 19
         """
         lfsr = BitLogic(4)
-        lfsr[3:0]=0xF
-        dummy=0
-        for i in range (2**4):
-            self.lfsr_4[BitLogic.tovalue(lfsr)]=i
-            dummy=lfsr[3]
-            lfsr[3]=lfsr[2]
-            lfsr[2]=lfsr[1]
-            lfsr[1]=lfsr[0]
-            lfsr[0]=lfsr[3]^dummy       
-        self.lfsr_4[2**4-1]=0;
-    
-
-    
-        
->>>>>>> ba04107b
+        lfsr[3:0] = 0xF
+        dummy = 0
+        for i in range(2**4):
+            self.lfsr_4[BitLogic.tovalue(lfsr)] = i
+            dummy = lfsr[3]
+            lfsr[3] = lfsr[2]
+            lfsr[2] = lfsr[1]
+            lfsr[1] = lfsr[0]
+            lfsr[0] = lfsr[3] ^ dummy
+        self.lfsr_4[2 ** 4 - 1] = 0
+
 
 if __name__ == '__main__':
     pass