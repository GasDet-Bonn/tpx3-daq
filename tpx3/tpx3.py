#
# ------------------------------------------------------------
# Copyright (c) All rights reserved
# SiLab, Institute of Physics, University of Bonn
# ------------------------------------------------------------
#

import zlib  # workaround
import yaml
import logging
import os
import time
import struct
import numpy as np
import tables as tb

import basil

from basil.dut import Dut
from basil.utils.BitLogic import BitLogic
from utils import toByteList, bitword_to_byte_list

# add toByteList() method to BitLogic
BitLogic.toByteList = toByteList

# some defaults...
TPX3_SLEEP = 0.001


import pkg_resources
VERSION = pkg_resources.get_distribution("tpx3-daq").version

loglevel = logging.DEBUG

''' Set up main logger '''
for handler in logging.root.handlers[:]:
    logging.root.removeHandler(handler)
# logging.getLogger('basil.HL.RegisterHardwareLayer').setLevel(logging.WARNING)

logging.basicConfig(format="%(asctime)s - [%(name)-15s] - %(levelname)-7s %(message)s")

logger = logging.getLogger('tpx3')
logger.setLevel(loglevel)


customDictErrors = {
    "DacsDict" :
    { "invalidKey"  : "DAC with name {} does not exist!",
      "invalidSize" : "DAC value of {} for DAC {} is too large for size of {}",
      "negativeVal" : "DAC value for {} DAC may not be negative!" },
    "ConfigDict" :
    {
        "invalidKey"  : "Config with name {} does not exist!",
        "invalidSize" : "Config value of {} for Configuration {} is too large for size of {}",
        "negativeVal" : "Config value for {} Configuration may not be negative!"
    }
}

class CustomDict(dict):
    """
    A custom dictionary class, used for the DACs and general config of Timepix3,
    which overrides the __setitem__ class of a dictionary to also make a check 
    for the validity of a given value for a dictionary
    """
    def __init__(self, valsize_map, dict_type):
        """
        as initialization we need the alowed sizes of each DAC / value for each config
        """
        self.valsize_map = valsize_map
        self.dictErrors = customDictErrors[dict_type]

    def __setitem__(self, key, value):
        """
        Override the __setitem__ function of the dictionary and check the size
        of the given value. Else raise a ValueError
        """
        # check if valid by checking size smaller than max value
        isValidKey = True if key in self.valsize_map.keys() else False        
        if not isValidKey:
            raise KeyError(self.dictErrors['invalidKey'].format(key))
        isValid = True if value < 2 ** self.valsize_map[key] and value >= 0 else False
        if isValid and isValidKey:
            super(CustomDict, self).__setitem__(key, value)
        elif isValid == False:
            if value >= 0:
                raise ValueError(
                    self.dictErrors['invalidSize'].format(value,
                                                          key,
                                                          self.valsize_map[key])
                )
            else:
<<<<<<< HEAD
                raise ValueError(self.dictErrors['negativeVal'].format(key))
=======
                raise ValueError("DAC value for {} DAC may not be negative!".format(dac))

>>>>>>> a086e616

class TPX3(Dut):

    # '' Map hardware IDs for board identification '''
    # hw_map = {
    #    0: 'SIMULATION',
    #    1: 'MIO2',
    # }

    ################################################################################
    ### Some maps defining mappings of string names to binary / hex values #########
    ################################################################################
    # TODO: move to a YAML file, similar to e.g. basil/register_lookup.yaml ?

    # map defining the header values needed for different periphery operation commands
    periphery_header_map = {"SenseDACsel": 0x00,
                            "ExtDACsel": 0x01,
                            "SetDAC": 0x02,
                            "ReadDAC": 0x03,
                            # ^ DACs
                            # Fuse
                            "EFuse_Burn": 0x08,
                            "EFuse_Read": 0x09,
                            "EfuseRead_BurnConfig": 0x0A,
                            # Timepix
                            "TP_Period": 0x0C,
                            "TP_PulseNumber": 0x0D,
                            "TPConfig_Read": 0x0E,
                            "TP_internalfinished": 0x0F,
                            # Output block
                            "OutBlockConfig": 0x10,
                            "OutBlockConfig_Read": 0x11,
                            # PLL Config
                            "PLLConfig": 0x20,
                            "PLLConfig_Read": 0x21,
                            # General config
                            "GeneralConfig": 0x30,
                            "GeneralConfig_Read": 0x31,
                            "SLVSConfig": 0x34,
                            "SLVSConfig_Read": 0x35,
                            "PowerPulsingPattern": 0x3C,
                            "PowerPulsingConfig_Read": 0x3D,
                            "PowerPulsingON_finished": 0x3F,
                            # Timer
                            "ResetTimer": 0x40,
                            "SetTimer_15_0": 0x41,
                            "SetTimer_31_16": 0x42,
                            "SetTimer_47_32": 0x43,
                            "RequestTimeLow": 0x44,
                            "RequestTimeHigh": 0x45,
                            "TimeRisingShutterLow": 0x46,
                            "TimeRisingShutterHigh": 0x47,
                            "TimeFallingShutterLow": 0x48,
                            "TimeFallingShutterHigh": 0x49,
                            "T0_Sync_Command": 0x4A,
                            # Control operation
                            "Acknlowledge": 0x70,
                            "EndOfCommand": 0x71,
                            "OtherChipCommand": 0x72,
                            "WrongCommand": 0x73}

    # map defining the header values needed for different matrix operation commands
    matrix_header_map = {"LoadConfigMatrix": 0x80,
                         "ReadConfigMatrix": 0x90,
                         "ReadMatrixSequential": 0xA0,
                         "ReadMatrixDataDriven": 0xB0,
                         "LoadCTPR": 0xC0,
                         "ReadCTPR": 0xD0,
                         "ResetSequential": 0xE0,
                         "StopMatrixCommand": 0xF0}

    # number of bits a value for a DAC can have maximally
    DAC_VALUE_BITS = 9

    # monitoring voltage maps
    monitoring_map = {"PLL_Vcntrl": 0b10010,
                      "BandGap output": 0b11100,
                      "BandGap_Temp": 0b11101,
                      "Ibias_dac": 0b11110,
                      "Ibias_dac_cas": 0b11111,
                      "SenseOFF": 0b00000}

    MASK_ON = 0
    MASK_OFF = 1
    TP_ON = 1
    TP_OFF = 0

    def __init__(self, conf=None, **kwargs):

        self.proj_dir = os.path.dirname(os.path.dirname(os.path.abspath(__file__)))
        self.lfsr_10 = {}
        self.lfsr_14 = {}
        self.lfsr_4 = {}


        if not conf:
            conf = os.path.join(self.proj_dir, 'tpx3' + os.sep + 'tpx3.yaml')

        logger.info("Loading configuration file from %s" % conf)
        super(TPX3, self).__init__(conf)

    def init(self, config_file=None, dac_file=None):
        super(TPX3, self).init()

        # self.fw_version, self.board_version = self.get_daq_version()
        # logger.info('Found board %s running firmware version %s' % (self.hw_map[self.board_version], self.fw_version))
        #
        # if self.fw_version != VERSION[:3]:     #Compare only the first two digits
        #    raise Exception("Firmware version %s does not satisfy version requirements %s!)" % ( self.fw_version, VERSION))

        # self['CONF_SR'].set_size(3924)

        self['CONTROL']['DATA_MUX_SEL'] = 1
        self['CONTROL'].write()

        # dummy Chip ID, which will be replaced by some value read from a YAML file
        # for a specific Timepix3
        # Our current chip seems to think its chip ID is all 0s. ?!
        self.chipId = [0x00 for _ in range(3)] + [0x01]

        # reset all matrices to empty defaults
        self.reset_matrices()

        # set all configuration attributes to their default values, also sets
        # the `config_written_to_chip` flag to False
        self.lfsr_10_bit()
        self.lfsr_14_bit()
        self.lfsr_4_bit()


        # config dictionary will store the full yaml as a nested dict
        self.config = {}
        # configuration settings
        if config_file is not None:
            self.config_file = config_file
        else:
            self.config_file = os.path.join(self.proj_dir, 'tpx3' + os.sep + 'GeneralConfiguration.yml')

        # read the general configuration from the YAML file and set the _config dictionary
        # to the values given by the 'mode' field (i.e. the user desired setting)
        self.read_config_yaml(self.config_file)
        self.dac = {}

        # configuration settings
        if dac_file is not None:
            self.dac_file = dac_file
        else:
            self.dac_file = os.path.join(self.proj_dir, 'tpx3' + os.sep + 'dacs.yml')

        # TODO: think about whether we should always read the YAML config file?
        self.read_dac_yaml(self.dac_file)

    def reset_matrices(self, test=True, thr=True, mask=True, tot=True,
                       toa=True, ftoa=True, hits=True):
        """
        resets all matrices to default
        """
        # set the test matrix with zeros for all pixels
        if test:
            self.test_matrix = np.zeros((256, 256), dtype=int)
        # set the thr matrix with zeros for all pixels
        if thr:
            self.thr_matrix = np.zeros((256, 256), dtype=np.uint8)
        # set the mask matrix with zeros for all pixels
        if mask:
            self.mask_matrix = np.zeros((256, 256), dtype=np.bool)
        # matrix storing ToT (= Time over Threshold) values of this Tpx3
        # 8 bit values
        if tot:
            self.tot = np.zeros((256, 256), dtype=np.int8)
        # matrix storing ToA (= Time of Arrival) values of this Tpx3
        # 12 bit values
        if toa:
            self.toa = np.zeros((256, 256), dtype=np.int16)
        # matrix storing fToA (= fast Time of Arrival; see manual v1.9 p.10) used if
        # VCO is on
        # 4 bit values
        if ftoa:
            self.ftoa = np.zeros((256, 256), dtype=np.int8)
        # matrix storing hit counts of each pixel, if a hit happened without ToA and
        # ToT being registered, i.e. two hits happenening too close to one another
        # 4 bit values
        if hits:
            self.hits = np.zeros((256, 256), dtype=np.int8)

    def reset_config_attributes(self, to_default=False):
        """
        Resets all configuration attributes to their default values if to_default
        is true, else we reset the values to the 'mode' value of the YAML file,
        i.e. the user desired chip specific settings
        """
        # flag to determine whether the configuration has been written to the chip already
        self.config_written_to_chip = False
        # general configuration settings are initialized with the default chip values
        # for an explanation see manual v1.9 p.40 or the general config YAML file
        for k, v in self.config.iteritems():
            if to_default:
                self._config[k] = v['default']
            else:
                self._config[k] = v['mode']

    def read_config_yaml(self, config_file):
        """
        Reads a configuration YAML file for the general Timepix3 configuration,
        saves the content in the `self.config` field, assigns the chip attributes,
        which store the settings correctly.
        Note: It does not return the configuration ready to be written to the chip,
        for that use the `get_configuration_register` method
        """
        # get the configuration bits from the GeneralConfiguration file
        config = yaml.load(open(config_file, 'r'))

        self.config_valsize_map = {}

        for register in config['registers']:
            name = register['name']
            address = register['address']
            size = register['size']
            mode = register['mode']
            default = register['default']
            self.config[name] = {'address': address,
                                 'size': size,
                                 'default': default,
                                 'mode': mode}
            # fill the dict of DAC sizes
            self.config_valsize_map[name] = int(size)

        # define the _dacs attribute, which is a custom dictionary object, which overrides the
        # __setitem__ function of the dictionary to also include checks for the validity of
        # the values
        self._config = CustomDict(self.config_valsize_map, "ConfigDict")
        # for an explanation on the different options see manual v1.9 p.40,
        # the YAML file or the declaration of the fields at the beginning of the class
        for k, v in self.config.iteritems():
            # NOTE: here we write 'mode' to write the current desired values from the YAML
            # file, instead of the default values, in order to allow us to read a file 
            # with specific settings.
            self._config[k] = v['mode']

    def read_dac_yaml(self, dac_file):
        
        """
        Reads a dacs YAML file for the Timepix3 DAC configuration,
        saves the content in the `self.dac` field
        """
        # get the Dac configuration bits from the dacs.yaml file
        dac = yaml.load(open(dac_file, 'r'))

        self.dac_valsize_map = {}

        for register in dac['registers']:
            name = register['name']
            code = register['code']
            size = register['size']
            default = register['default']
            self.dac[name] = {'code': code,
                              'size': size,
                              'default': default}
            # fill the dict of DAC sizes
            self.dac_valsize_map[name] = int(size)

        # define the _dacs attribute, which is a custom dictionary object, which overrides the
        # __setitem__ function of the dictionary to also include checks for the validity of
        # the values
        self._dacs = CustomDict(self.dac_valsize_map, "DacsDict")

        # for an explanation on the different options see manual v1.9 p.40,
        # the YAML file or the declaration of the fields at the beginning of the class
        # TODO: do we really need attributes for each DAC?
        for k, v in self.dac.iteritems():
            # key is DAC name, v contains value
            self._dacs[k] = v['default']

    # def get_configuration_register(self):
    #     """
    #     creates a configuration register from self._config and returns it.
    #     """
    #     # create a 12 bit variable for the values of the GlobalConfig registers
    #     configuration_bits = BitLogic(12)
    #     # iterate over all values of the config dictionary, since each nested dict
    #     # contains all necessary information, i.e. the key (=name) is not needed.
    #     for reg in self.config.values():
    #         address = reg['address']
    #         size = reg['size']
    #         mode = reg['mode']
    #         # fill the variable for the register values with the values from the yaml file
    #         # see see manual v1.9 p.40 for the registers
    #         configuration_bits[address + size - 1:address] = mode
    #     return configuration_bits

    def getGlobalSyncHeader(self):
        """
        Returns the global sync header, which is used to address all available
        Timepix3 chips

        Outputs:
            list of 5 bytes corresponding to 40 bits
        """
        # 0xAA = global sync header
        return [0xAA] + [0x00 for _ in range(4)]

    def getLocalSyncHeader(self):
        """
        Returns the local sync header, which is used to address a specific Timepix3
        chip

        Outputs:
            list of 5 bytes corresponding to 40 bits
        """
        # 0xE4 == local sync header
        return [0xE4] + self.chipId

    @property
    def dacs(self):
        """
        Getter function for the `dacs` dictionary of the Tpx3 class.
        With this a `self.dacs[<DAC name>]` statement will return the value
        of the DAC stored in the `DactDict` dictionary _dacs
        """
        return self._dacs

    def write_dacs(self):
        """
        A convenience function, which simply writes all DAC values, by iterating over
        the internal _dacs dictionary and calling `write` for each.
        """
        # Note: here we can now iterate over self.dacs instead of self._dacs
        # due to the `dacs` property!
        for dac, val in self.dacs.iteritems():
            data = self.set_dac(dac, val, write = False)
            self.write(data, True)

    def read_dacs(self):
        """
        A convenience function to read back all DACs, print them and compare with the
        values we have stored in the _dacs DactDict dictionary
        TODO: should this function do something besides printing values?
        """
        for dac, val in self.dacs.iteritems():
            data = self.read_dac(dac, False)
            self.write(data, True)
            print("Wrote {}".format(data))
            print "\tGet DAC value, DAC code and EoC:"
            dout = self.decode_fpga(self['FIFO'].get_data(), True)
            b = BitLogic(9)
            b[:] = val
            ddout = self.decode(dout[0], 0x03)
            # TODO: this whole decode and printing can be made much nicer!!
            print("Data is ", ddout[0][13:5], " wrote ", b)

    def set_dac(self, dac, value, chip=None, write=True):
        """
        Sets the DAC given by the name `dac` to value `value`.
        If `write` is `True`, we perform the write of the data immediately,
        else we return a string of the command.
        If `chip` is `None`, we send a global command, else a local command for
        the chip given by `chip`. Type yet undecided...

        Manual:
        SyncHeader[63:24] + {SetDAC_Code == 0x02}[23:16] + 0x00 + {DAC Value}[13:5] + {DAC Code}[4:0]

        Inputs:
            dac: string = name of the DAC
            value: int = value to set for the DAC
            chip: ? = determines whether local or global header used (individual or all chips)
            write: bool = if True, we write immediately, else we return the data array to perform
                the write with

        Outputs:
            list of 8 ints (64 bit) of the command, if `write` == False, else ack?
        """
        data = []
        # first header, first 40 bits [63:24]
        if chip is None:
            data = self.getGlobalSyncHeader()
        else:
            data = self.getLocalSyncHeader()

        # bit logic for final 24 bits
        bits = BitLogic(24)
        # append the code for the SetDAC command header: bits 23:16
        bits[23:16] = self.periphery_header_map["SetDAC"]

        # get number of bits for values in this DAC
        dac_value_size = self.dac[dac]['size']
        if value >= (2 ** dac_value_size):
            # value for the DAC, check whether in allowed range
            raise ValueError("Value {} for DAC {} exceeds the maximum size of a {} bit value!".format(value, dac, dac_value_size))
        # safely set the data for the values

        # set the given value at positions indicated in manual
        bits[13:5] = value
        # final bits [4:0], DAC code
        bits[4:0] = self.dac[dac]['code']
        # append bits as list of bytes
        data += bits.toByteList()

        data += [0x00]

        if write is True:
            self.write(data)
        else:
            return data

    def read_dac(self, dac, write=True):
        """
        Reads the DAC of name `dac` and returns a tuple of the read value and the
        name.

        Manual:
        SyncHeader[63:24] + {readDAC_Code == 0x03}[23:16] + {0}[15:5] + {DAC Code}[4:0]

        Inputs:
            dac: string = name of the DAC
            write: bool = if True, we write immediately, else we return the data array to perform
                the write with

        Outputs:
            If `write` == True, tuple of (DAC value, DAC name)
            Else: command to perform read
        """
        # TODO: change to local sync header later
        data = self.getGlobalSyncHeader()

        data += [self.periphery_header_map["ReadDAC"]]

        # add DAC code to last 4 bit of final 16 bit
        bits = BitLogic(16)
        bits[4:0] = self.dac[dac]['code']
        # add 16 bits as list of byte to result
        data += bits.toByteList()

        data += [0x00]

        if write is True:
            self.write(data)
        else:
            return data

    def read_dac_exp(self, dac, value):
        """
        Debugging function. Returns the expected value of the DataOut after reading a DAC
        given some DAC `dac`, which should contain `value`
        NOTE: in fact the read data comes in w/ LSB first, so we need to reverse this (I guess?)!

        Manual:
        {readDAC_Code == 0x03}[47:40] + {0}[39:14] + {DAC Value}[13:5] + {DAC Code}[4:0]
        """
        # add read DAC command header [47:40]
        data = [self.periphery_header_map["ReadDAC"]]

        # get size of DAC value
        dac_value_size = self.dac[dac]['size']
        if value >= (2 ** dac_value_size):
            # value for the DAC, check whether in allowed range
            raise ValueError("Value {} for DAC {} exceeds the maximum size of a {} bit value!".format(value, dac, dac_value_size))

        # create final 40 bit, most empty
        bits = BitLogic(40)

        # determine starting position in bits array, 13 starting pos
        bits_start = 13 - (self.DAC_VALUE_BITS - dac_value_size)
        bits[bits_start:5] = value

        bits[4:0] = self.dac[dac]['code']
        # add 40 bits as list of bytes to result
        data += bits.toByteList()

        data += [0x00]
        return data

    def write(self, data, clear_fifo=False):
        """
        Performs a write of `data` on the SPI interface to the Tpx3.
        Note: this function is blocking until the write is complete.
        Inputs:
            data: list of bytes to write. MSB is first element of list
            clear_fifo: bool = if True, we clear the FIFO and wait before and
                after writing to the chip
        """

        if isinstance(data[0], list):
            for indata in data:
                self.write(indata, clear_fifo)
            return

        if clear_fifo:
            self['FIFO'].reset()
            time.sleep(TPX3_SLEEP)

        # total size in bits
        self['SPI'].set_size(len(data) * 8)
        self['SPI'].set_data(data)
        self['SPI'].start()

        while(not self['SPI'].is_ready):
            # wait until SPI is done
            pass

        if clear_fifo:
            time.sleep(TPX3_SLEEP)

    def decode_fpga(self, data, string=False):
        """
        Performs a decoding of a raw 48 bit word received from the FPGA in decoded
        2 * 32bit form. Output is interpreted, i.e. split into different components
        Note:
        By default the Tpx3 uses 8b10b mode (8 bit values represented by 10 bit
        values to keep number of 0's and 1's even). In that mode it sends 60 bit
        packets (manual v1.9 wrongly states 64 bit!) ~= 6 byte of data. The
        firmware performs the decoding of the 60bit -> 48bit.
        Data is repackaged into 2 * 32bit words, consisting of
          [32 bit] == [header: 8bit | data: 24bit].
        The 48bits are packaged as follows:
          [48 bit] == [a: 24bit | b: 24bit] transforms as:
            -> d1 = [h: 1 | reversedBytes(b)]
            -> d2 = [h: 0 | reversedBytes(a)]
        i.e. reconstruction of 48 bits given the two 32 bit words, indexed in bytes as:
          [48 bit] == d2[3] + d2[2] + d2[1] + d1[3] + d1[2] + d1[1]
        Depending on the used command the first 4 bits or all bits of d2[3] contain the
        command header (see manual v1.9 p.28)
        A list of 48 bit bitarrays for each word is returned.
        """

        # determine number of 48bit words
        assert len(data) % 2 == 0, "Missing one 32bit subword of a 48bit package"
        nwords = len(data) / 2
        result = []

        for i in range(nwords):
            # create a 48 bit bitarrray for the current 48 bit word
            dataout = BitLogic(48)

            # tranform the header and data of the 32 bit words lists of bytes
            d1 = bitword_to_byte_list(int(data[2 * i]), string)
            d2 = bitword_to_byte_list(int(data[2 * i + 1]), string)

            # use the byte lists to construct the dataout bitarray (d2[0] and d1[0]
            # contain the header which is not needed).
            dataout[47:40] = d2[3]
            dataout[39:32] = d2[2]
            dataout[31:24] = d2[1]
            dataout[23:16] = d1[3]
            dataout[15:8] = d1[2]
            dataout[7:0] = d1[1]

            # add the bitarray for the current 48 bit word to the output list
            result.append(dataout)

        return result

    def decode(self, data, command_header):
        """
        Given a FPGA decoded 48 bit word given as a bitarray, perform a decoding based on
        - the header of the 48 bit words (case machine based on manual v1.9 p.28
        - that read data correctly.
          This is done by first comparing the expected command header with the
          header which is part of the data. In a second step the data is split
          into a list of bitarrays based on the formation of the different packets
          (see manual v1.9 p.28).

        The following lists are used:

                                    dataout[0]      dataout[1]      dataout[2]      dataout[3]
         - Acquisition*:            Address[15:0]   TOA[13:0]       TOT[9:0]        FTOA[3:0]
         - @ data readout:          Dummy[43:0]         -               -               -
         - CTPR configuration:      Address[6:0]    EoC[17:0]       CTPR[1:0]           -
         - Pixel configuration:     Address[15:0]   Config[5:0]         -               -
         - Periphery command:       DataOut[39:0]       -               -               -
         - Control command:         H1,H2,H3[7:0]   ChipID[31:0]        -               -

         * Note that for acquisition the meaning of dataout[1] to dataout[3] depends on the
           settings of the general config registers 'Op_mode' and 'Fast_Io_en' (see manual
           v1.9 p.40). The composition of the list is independent of this, only the
           interpretation must change accordingly.
        """
        if len(data) is not 48:
            raise ValueError("The data must contain 48 bits and not {}!".format(len(data)))

        # create a bitarray for the the header (8 bit)
        header = BitLogic(8)

        # The command header is always a byte but for pixel matrix operations only bits 7 to 4 are part of the
        # data packets because bits 3 to 0 are all 0. Furthermore pixel matrix operation headers have always
        # bit 7 as 1 while periphery and control commands have always bit 7 as 0 (see manual v1.9 p.32).
        if data[47] is True:
            # Pixel matrix operations: Only bits 7 to 4 are part of the data, bits 3 to 0 are 0
            header[7:4] = data[47:44]
        else:
            # Periphery and control commands: Get full header from the data
            header[7:0] = data[47:40]

        # Check if the expected and the received header are the same
        if header.tovalue() is command_header:
            # If the header is a acquisition header dataout is the following list:
            # [address - 16 bit, TOA (or iTOT) - 14 bit, TOT (or dummy or EventCounter) - 10 bit, FTOA (or dummy or HitCounter) - 4 bit]
            if header[7:5].tovalue() is 0b101:
                address = data[43:28]
                TOA = data[27:14]
                TOT = data[13:4]
                HitCounter = data[3:0]
                dataout = [address, TOA, TOT, HitCounter]
            # If the header is a Stop matrix readout or a reset sequential header dataout is the following list:
            # [dummy - 44 bit]
            elif header[7:5].tovalue() is 0b111:
                dataout = [data[43:0]]
            # If the header is the CTPR configuration header dataout is the following list:
            # [address - 7 bit, EoC - 18 bit, CTPR - 2 bit]
            elif header[7:5].tovalue() is 0b110:
                address = data[43:37]
                EoC = data[27:10]
                CTPR = data[1:0]
                dataout = [address, EoC, CTPR]
            # If the header is the pixel configuration header dataout is the following list:
            # [address - 14 bit, Config - 6 bit]
            elif header[7:5].tovalue() is 0b100:
                address = data[43:28]
                Config = data[19:14]
                dataout = [address, Config]
            # If the header is a control command header dataout is the following list:
            # [H1H2H3 - 8 bit, ChipID - 32 bit]
            elif header[7:5].tovalue() is 0b011:
                ReturnedHeader = data[39:32]
                ChipID = data[31:0]
                dataout = [ReturnedHeader, ChipID]
            # If the header is none of the previous headers its a periphery command header and dataout is the following list:
            # [DataOutPeriphery - 40 bits]
            else:
                dataout = [data[39:0]]
        else:
            if header.tovalue() == 0x71:
                print("Got an EndOfCommand")
                return ["EoC", data[39:0]]
            else:
                # If the expected and the received header doesn't match raise an error
                raise ValueError("Received header {} does not match with expected header {}!".format(header.tovalue(), command_header))

        return dataout

    def xy_to_pixel_address(self, x_pos, y_pos):
        """
        Converts the pixel positions from x/y coordinates to EoC, Superpixel and Pixel
        (see manual v1.9 p.25) and returns it as 16bit list:
        EoC_address[15:9] + SP_address[8:3] + Pixel_address[2:0]
        """
        if x_pos > 255:
            # value for the x position, check whether in allowed range
            raise ValueError("Value {} for x position exceeds the maximum size of a {} bit value!".format(x_pos, 8))
        if y_pos > 255:
            # value for the y position, check whether in allowed range
            raise ValueError("Value {} for y position exceeds the maximum size of a {} bit value!".format(y_pos, 8))

        # create the variables for EoC, Superpixel and Pixel with their defined lenghts
        EoC = BitLogic(7)
        Superpixel = BitLogic(6)
        Pixel = BitLogic(3)

        # calculate EoC, Superpixel and Pixel with the x and y position of the pixel
        EoC = (x_pos - x_pos % 2) / 2
        Superpixel = (y_pos - y_pos % 4) / 4
        Pixel = (x_pos % 2) * 4 + (y_pos % 4)

        # create a 16 bit variable for the address
        timepix_pixel_address = BitLogic(16)

        # fill the address with the calculated values of EoC, Superpixel and Pixel
        timepix_pixel_address[15:9] = EoC
        timepix_pixel_address[8:3] = Superpixel
        timepix_pixel_address[2:0] = Pixel

        return timepix_pixel_address

    def pixel_address_to_x(self, timepix_pixel_address):
        """
        Converts the Timepix3 pixel address which contains EoC, Superpixel and Pixel
        (see manual v1.9 p.25) and returns the x position of the pixel.
        The Timepix3 pixel address is:
        EoC_address[15:9] + SP_address[8:3] + Pixel_address[2:0]
        """
        if len(timepix_pixel_address) != 16:
            # check if the timepix_pixel_address has a valid length
            raise ValueError("The timepix pixel address must be a 16 bit value!")

        # get EoC and Pixel from the address, Superpixel is not needed for x
        EoC = timepix_pixel_address[15:9]
        Pixel = timepix_pixel_address[2:0]

        # calculate the x position of the pixel based on EoC
        # <= 3: left column of a superpixel; > 3: right side of a superpixel
        if Pixel.tovalue() <= 3:
            x_pos = (EoC.tovalue() * 2)
        else:
            x_pos = (EoC.tovalue() * 2) + 1

        return x_pos

    def pixel_address_to_y(self, timepix_pixel_address):
        """
        Converts the Timepix3 pixel address which contains EoC, Superpixel and Pixel
        (see manual v1.9 p.25) and returns the x position of the pixel.
        The Timepix3 pixel address is:
        EoC_address[15:9] + SP_address[8:3] + Pixel_address[2:0]
        """
        if len(timepix_pixel_address) != 16:
            # check if the timepix_pixel_address has a valid length
            raise ValueError("The timepix pixel address must be a 16 bit value!")

        # get Superpixel and Pixel from the address, EoC is not needed for y
        Superpixel = timepix_pixel_address[8:3]
        Pixel = timepix_pixel_address[2:0]

        # calculate the x position of the pixel based on EoC
        # <= 3: left column of a superpixel; > 3: right side of a superpixel
        if Pixel.tovalue() <= 3:
            y_pos = (Superpixel.tovalue() * 4) + Pixel.tovalue()
        else:
            y_pos = (Superpixel.tovalue() * 4) + (Pixel.tovalue() - 4)

        return y_pos

    def set_pixel_pcr(self, x_pos, y_pos, test, thr, mask):
        """
        sets test (1 bit), thr (4 bits) and mask (1 bit) for a selected pixel to new values
        """
        if x_pos > 255:
            # value for the x position, check whether in allowed range
            raise ValueError("Value {} for x position exceeds the maximum size of a {} bit value!".format(x_pos, 8))
        if y_pos > 255:
            # value for the y position, check whether in allowed range
            raise ValueError("Value {} for y position exceeds the maximum size of a {} bit value!".format(y_pos, 8))
        if test > 1:
            # value for the x position, check whether in allowed range
            raise ValueError("Value {} for test exceeds the maximum size of a {} bit value!".format(test, 1))
        if thr > 15:
            # value for the y position, check whether in allowed range
            raise ValueError("Value {} for thr exceeds the maximum size of a {} bit value!".format(y_pos, 4))
        if mask > 1:
            # value for the x position, check whether in allowed range
            raise ValueError("Value {} for mask exceeds the maximum size of a {} bit value!".format(mask, 1))

        # set the new values for test, thr and mask
        self.test_matrix[x_pos, y_pos] = test
        self.thr_matrix[x_pos, y_pos] = thr
        self.mask_matrix[x_pos, y_pos] = mask

    def matrices_to_pcr(self, x_pos, y_pos):
        """
        returns the 6 bit PCR (see manual v1.9 p.44) of a selected pixel
        """
        if x_pos > 255:
            # value for the x position, check whether in allowed range
            raise ValueError("Value {} for x position exceeds the maximum size of a {} bit value!".format(x_pos, 8))
        if y_pos > 255:
            # value for the y position, check whether in allowed range
            raise ValueError("Value {} for y position exceeds the maximum size of a {} bit value!".format(y_pos, 8))

        # create a 6 bit variable for the pcr
        pcr = BitLogic(6)

        # fill the pcr with test, thr and mask
        thr = BitLogic.from_value(self.thr_matrix[x_pos, y_pos], 4)
        pcr[5] = np.int(self.test_matrix[x_pos, y_pos])
        pcr[4] = thr[0]
        pcr[3] = thr[1]
        pcr[2] = thr[2]
        pcr[1] = thr[3]
        pcr[0] = np.int(self.mask_matrix[x_pos, y_pos])

        return pcr

    def produce_column_mask(self, columns=range(256), ctpr = False):
        """
        returns the 256 bit column mask (see manual v1.9 p.44) based on a list of selected columns
        """
        if len(columns) > 256 and np.all(np.asarray(columns) < 256):
            # check if the columns list has a valid length and no elements larger than
            # number of columns
            raise ValueError("""The columns list must not contain more than 256 entries and
            no entry may be larger than 255!""")

        # create a 256 bit variable for the column mask
        columnMask = BitLogic(256)

        # set the bits for all except the selected columns to 1
        for col in range(256):
            # all bits 0 which are elements of columns, else 1
            if ctpr is False:
                columnMask[col] = 0 if col in columns else 1
            else:
                columnMask[col] = 1 if col in columns else 0

        data = []

        data += columnMask.toByteList()
        return data

    def write_pcr(self, columns=range(256), write=True):
        """
        writes the pcr for all pixels in selected columns (see manual v1.9 p.44) and returns also
        the data
        """
        if len(columns) > 256 and np.all(np.asarray(columns) < 256):
            # check if the columns list has a valid length and no elements larger than
            # number of columns
            raise ValueError("""The columns list must not contain more than 256 entries and
            no entry may be larger than 255!""")

        data = []

        # create a 1536 bit variable for the PCRs of all pixels of one column
        pixeldata = np.zeros((1536), dtype=np.uint8)

        # presync header: 40 bits; TODO: header selection
        data = self.getGlobalSyncHeader()

        # append the code for the LoadConfigMatrix command header: 8 bits
        data += [self.matrix_header_map["LoadConfigMatrix"]]

        # append the columnMask for the column selection: 256 bits
        data += self.produce_column_mask(columns)

        # append the pcr for the pixels in the selected columns: 1535*columns bits
        for column in columns:
            pixeldata[0::6] = self.mask_matrix[column,:]
            col_thr_bits = np.unpackbits(self.thr_matrix[column,:])
            pixeldata[1::6] = col_thr_bits[4::8]
            pixeldata[2::6] = col_thr_bits[5::8]
            pixeldata[3::6] = col_thr_bits[6::8]
            pixeldata[4::6] = col_thr_bits[7::8]
            pixeldata[5::6] = self.test_matrix[column,:]
            data += np.packbits(pixeldata[::-1]).tolist()

        data += [0x00]

        if write is True:
            self.write(data)
        return data

    def write_general_config(self, write=True):
        """
        reads the values for the GeneralConfig registers (see manual v1.9 p.40) from a yaml file
        and writes them to the chip. Furthermore the sent data is returned.
        """
        data = []
        configuration_bits = BitLogic(12)
        
        # presync header: 40 bits
        data = self.getGlobalSyncHeader()

        # append the code for the GeneralConfig command header: 8 bits
        data += [self.periphery_header_map["GeneralConfig"]]

        # create a 12 bit variable for the values of the GlobalConfig registers based
        # on the read YAML file storing the chip configuration
        configuration_bits[0]=self._config["Polarity"]
        configuration_bits[2:1]=self._config["Op_mode"]
        configuration_bits[3]=self._config["Gray_count_en"]
        configuration_bits[4]=self._config["AckCommand_en"]
        configuration_bits[5]=self._config["TP_en"]
        configuration_bits[6]=self._config["Fast_Io_en"]
        configuration_bits[7]=self._config["TimerOverflowControl"]
        configuration_bits[8]=0
        configuration_bits[9]=self._config["SelectTP_Dig_Analog"]
        configuration_bits[10]=self._config["SelectTP_Ext_Int"]
        configuration_bits[11]=self._config["SelectTP_ToA_Clk"]

        # append the the GeneralConfiguration register with 4 additional bits to get the 16 bit DataIn
        data += (configuration_bits + BitLogic(4)).toByteList()

        data += [0x00]

        if write is True:
            self.write(data)
        return data

    def read_periphery_template(self, name, header_only = False, local_header = False):
        # presync header: 40 bits
        if local_header:
            data = self.getLocalSyncHeader()
        else:
            data = self.getGlobalSyncHeader()

        # append the correct data for each periphery command
        data += [self.periphery_header_map[name]]
        if not header_only:
            # only append data, if not only header requested
            # fill with two dummy bytes for DataIN
            data += [0x00, 0x00]
            # final dummy byte
            data += [0x00]

        return data

    def read_matrix_template(self, name, header_only = False, local_header = False):
        if local_header:
            data = self.getLocalSyncHeader()
        else:
            data = self.getGlobalSyncHeader()

        # append the correct data for each periphery command
        data += [self.matrix_header_map[name]]
        if not header_only:
            # only append data, if not only header requested
            # final dummy byte
            data += [0x00]

        return data

    def read_general_config(self, write=True):
        """
        Sends the GeneralConfig_Read command (see manual v1.9 p.32) together with the
        SyncHeader and a dummy for DataIn to request the actual values of the GlobalConfig
        registers (see manual v1.9 p.40). The sent bytes are also returned.
        """
        # append the code for the GeneralConfig_Read command header: 8 bits
        data = self.read_periphery_template("GeneralConfig_Read")

        if write is True:
            self.write(data)
        return data

    def resetTimer(self, write=True):
        """
        Sends the ResetTimer command (see manual v1.9 p.32) together with the
        SyncHeader and a dummy for DataIn to request the actual values of the GlobalConfig
        registers (see manual v1.9 p.40). The sent bytes are also returned.
        """
        data = self.read_periphery_template("ResetTimer")        

        if write is True:
            self.write(data)
        return data

    def requestTimerLow(self, write=True):
        """
        Sends the RequestTimerLow command (see manual v1.9 p.32) together with the
        SyncHeader and a dummy for DataIn to request the actual values of the GlobalConfig
        registers (see manual v1.9 p.40). The sent bytes are also returned.
        """
        data = self.read_periphery_template("RequestTimeLow")
        
        if write is True:
            self.write(data)
        return data

    def requestTimerHigh(self, write=True):
        """
        Sends the RequestTimerhigh command (see manual v1.9 p.32) together with the
        SyncHeader and a dummy for DataIn to request the actual values of the GlobalConfig
        registers (see manual v1.9 p.40). The sent bytes are also returned.
        """
        data = self.read_periphery_template("RequestTimeHigh")        
        if write is True:
            self.write(data)
        return data

    def requestTimerRisingShutterLow(self, write=True):
        """
        Sends the Timer Rising Shutter Low command (see manual v1.9 p.32) together with the
        SyncHeader and a dummy for DataIn to request the actual values of the timer at shutter start. The sent bytes are also returned.
        """
        data = self.read_periphery_template("TimeRisingShutterLow")

        if write is True:
            self.write(data)
        return data

    def requestTimerRisingShutterHigh(self, write=True):
        """
        Sends the Timer Rising Shutter High command (see manual v1.9 p.32) together with the
        SyncHeader and a dummy for DataIn to request the actual values of the timer at shutter start. The sent bytes are also returned.
        """
        data = self.read_periphery_template("TimeRisingShutterHigh")

        if write is True:
            self.write(data)
        return data

    def requestTimerFallingShutterLow(self, write=True):
        """
        Sends the Timer Falling Shutter Low command (see manual v1.9 p.32) together with the
        SyncHeader and a dummy for DataIn to request the actual values of the timer at shutter start. The sent bytes are also returned.
        """
        data = self.read_periphery_template("TimeFallingShutterLow")

        if write is True:
            self.write(data)
        return data

    def requestTimerFallingShutterHigh(self, write=True):
        """
        Sends the Timer Falling Shutter High command (see manual v1.9 p.32) together with the
        SyncHeader and a dummy for DataIn to request the actual values of the timer at shutter start. The sent bytes are also returned.
        """
        data = self.read_periphery_template("TimeFallingShutterHigh")

        if write is True:
            self.write(data)
        return data


    # TODO: combine all 3 set timer functions into 1. No need for all 3!
    def SetTimer_15_0(self, setTime, write=True):
        """
        Sends the RequestTimerhigh command (see manual v1.9 p.32) together with the
        SyncHeader and timer values for DataIn (see manual v1.9 p.43). The sent bytes are also returned.
        """
        data = self.read_periphery_template("SetTimer_15_0", True)

        # fill with two dummy bytes for DataIN
        time=BitLogic(16)
        time[15:0]=setTime
        data +=BitLogic.toByteList(time)

        data += [0x00]

        if write is True:
            self.write(data)
        return data

    def SetTimer_31_16(self, setTime, write=True):
        """
        Sends the setTimer_31_!6 command (see manual v1.9 p.32) together with the
        SyncHeader and timer values for DataIn to (see manual v1.9 p.43). The sent bytes are also returned.
        """
        data = self.read_periphery_template("SetTimer_31_16", True)
        
        # fill with two dummy bytes for DataIN
        time=BitLogic(16)
        time[15:0]=setTime
        data +=BitLogic.toByteList(time)

        data += [0x00]

        if write is True:
            self.write(data)
        return data
    
    def SetTimer_47_32(self, setTime, write=True):
        """
        Sends the Set Timer 47_32 command (see manual v1.9 p.32) together with the
        SyncHeader and timer values for DataIn (see manual v1.9 p.43). The sent bytes are also returned.
        """
        data = self.read_periphery_template("SetTimer_47_32", True)

        # fill with two dummy bytes for DataIN
        time=BitLogic(16)
        time[15:0]=setTime
        data +=BitLogic.toByteList(time)

        data += [0x00]

        if write is True:
            self.write(data)
    

    def startTimer(self, write=True):
        """
        Sends the T0_Sync_Command command (see manual v1.9 p.32) together with the
        SyncHeader and a dummy for DataIn to request the actual values of the GlobalConfig
        registers (see manual v1.9 p.40). The sent bytes are also returned.
        """
        data = self.read_periphery_template("T0_Sync_Command")

        if write is True:
            self.write(data)
        return data

    def write_tp_pulsenumber(self, number, write=True):
        """
        Writes the number of testpulses to the TP_number test pulse register (see manual v1.9 p.35)
        and returns the written data. The number if test pulses is a 16-bit value.
        """
        if number > 65535:
            #  check if the number of test pulses is allowed
            raise ValueError("The number of test pulses must not be bigger than 65535!")

        data = []

        # create a 16 bit variable for the number of testpulses
        number_bits = BitLogic(16)

        # presync header: 40 bits; TODO: header selection
        data = self.getGlobalSyncHeader()

        # append the code for the GeneralConfig_Read command header: 8 bits
        data += [self.periphery_header_map["TP_PulseNumber"]]

        # fill the 16-bit variable for the number of test pulses
        number_bits[15:0] = number

        # append the number of test pulses to the data
        data += number_bits.toByteList()

        data += [0x00]

        if write is True:
            self.write(data)
        return data

    def write_tp_period(self, period, phase, write=True):
        """
        Writes the period and the phase to the TP_period and TP_phase test pulse registers (see manual v1.9 p.35)
        and returns the written data. The period is a 8-bit value and the phase is a 4-bit value.
        """
        if period > 255:
            #  check if the period is allowed
            raise ValueError("The period must not be bigger than 255!")
        if phase > 15:
            #  check if the phase is allowed
            raise ValueError("The phase must not be bigger than 15!")

        data = self.read_periphery_template("TP_Period", True)
        # create a 12 bit variable for the period (bits [7:0]) and the phase (bits [11:8])
        bits = BitLogic(12)

        # fill the 12-bit variable with the period and the phase
        bits[7:0] = period
        bits[11:8] = phase

        # append the period/phase variable to the data
        data += (bits + BitLogic(4)).toByteList()

        data += [0x00]

        if write is True:
            self.write(data)
        return data

    def read_tp_config(self, write=True):
        """
        Sends the TPConfig_Read command (see manual v1.9 p.32) together with the
        SyncHeader and a dummy for DataIn to request the actual values of the test pulse
        registers (see manual v1.9 p.35). The sent bytes are also returned.
        """
        data = self.read_periphery_template("TPConfig_Read")

        if write is True:
            self.write(data)
        return data

    def write_ctpr(self, columns=range(256), write=True):
        """
        Writes the column test pulse register to the chip (see manual v1.9 p.50) and returns
        the written data. The masked columns can be selected with the `columns` variable.
        """
        if len(columns) > 256 and np.all(np.asarray(columns) < 256):
            # check if the columns list has a valid length and no elements larger than
            # number of columns
            raise ValueError("""The columns list must not contain more than 256 entries and
            no entry may be larger than 255!""")

        # append the code for the LoadConfigMatrix command header: 8 bits
        data = self.read_matrix_template("LoadCTPR", True)

        # append the column mask based on the selected columns
        # TODO: The manual (v1.9) does not state if columns are masked with 1 or 0
        # so in the current implementation the column mask is used (see manual v1.9 p.46)
        # with 0 for load and 1 for skip. This needs a check.
        data += self.produce_column_mask(columns, ctpr = True)

        data += [0x00]

        if write is True:
            self.write(data)
        return data

    def read_pixel_config_reg(self, columns, write=True):
        """
        Sends the ReadConfigMatrix command (see manual v1.9 p.49) together with
        a mask of selected columns based on the list of selected columns given
        in 'columns'.
        """
        data = self.read_matrix_template("ReadConfigMatrix", True)

        # create a 256-bit bitarrays for single column selection
        SColSelectReg = BitLogic(256)

        # Set SColSelect for selected columns to 0 and for other columns to 1
        for col in range(256):
            SColSelectReg[col] = 0 if col in columns else 1
        data += SColSelectReg.toByteList()

        data += [0x00]

        if write is True:
            self.write(data)
        return data

    def read_pixel_matrix_sequential(self, TokenSelect, write=True):
        """
        Sends the ReadMatrixSequential command (see manual v1.9 p.45) together with
        a token select to select the maximum number of columns which are read
        simultaneously.
        """
        data = self.read_matrix_template("ReadMatrixSequential", True)

        # create two 128-bit bitarrays for double column select and token select
        DColSelect = BitLogic(128)
        TokenSelectReg = BitLogic(128)
        
        # Fill the double column select with zeros (manual v1.9 p.45) and
        # append it to the data
        for index in range(128):
            DColSelect[index] = 0
        data += DColSelect.toByteList()

        # Fill the token select (manual v1.9 p.34) with the given tokens, reverse
        # it and append it to data
        TokenSelectReg[127:0] = TokenSelect
        TokenSelectReg.reverse()
        data += TokenSelectReg.toByteList()

        data += [0x00]

        if write is True:
            self.write(data)
        return data

    def reset_sequential(self, write=True):
        """
        Sends a command to reset the pixel matrix column by column  (Manual v 1.9 pg. 51). If any data is still present on the pixel
        matrix (eoc_active is high) then an End of Readout packet is sent.
        """
        # append the code for the ResetSequential command header: 8 bits
        data = self.read_matrix_template("ResetSequential", True)

        # NOTE: The manual (v1.9 p.52) states to send 142 bits, we need to
        # send full bytes though, so we send 144 bits. The manual also states
        # that data to be dummy bytes anyways.
        # TODO: The manual (v1.9 p.32) also states that after the header a
        # 256-bit column mask is needed. So test if maybe a 256-bit dummy
        # is needed instead of the 144-bit dummy
        dummy = BitLogic(144)
        data += dummy.toByteList()

        data += [0x00]

        if write is True:
            self.write(data)
        return data

    def stop_readout(self, write=True):
        """
        Sends a command to stop / pause a pixel readout (Manual v 1.9 pg. 52)
        """
        data = self.read_matrix_template("StopMatrixCommand")

        if write is True:
            self.write(data)
        return data

    def write_pll_config(self, bypass, reset, selectVctl, dualedge, clkphasediv, clkphasenum, PLLOutConfig, write=True):
        """
        Writes the new values to the PLL config registers (see manual v1.9 p.37) and returns
        the written data. 'bypass', 'reset', 'selectVctl' and 'dualedge' are 1-bit values,
        'clkphasediv' is a 2-bit value, 'clkphasenum' a 3-bit value and 'PLLOutConfig' a
        5-bit value
        """
        if bypass > 1:
            # check if the ByPassPLL is allowed
            raise ValueError("The ByPassPLL must not be bigger than 1!")
        if reset > 1:
            # check if the ResetPLL is allowed
            raise ValueError("The ResetPLL must not be bigger than 1!")
        if selectVctl > 1:
            # check if the SelectVcntrl PLL DAC is allowed
            raise ValueError("The SelectVcntrl PLL DAC must not be bigger than 1!")
        if dualedge > 1:
            # check if the Dual Edge Clock is allowed
            raise ValueError("The Dual Edge Clock must not be bigger than 1!")
        if clkphasediv > 3:
            # check if the Clock Phase Shift Divider is allowed
            raise ValueError("The Clock Phase Shift Divider must not be bigger than 3!")
        if clkphasenum > 4:
            # check if the Clock Phase Shift Number is allowed
            raise ValueError("The Clock Phase Shift Number must not be bigger than 4!")
        if PLLOutConfig > 22:
            # check if the PLL Output Configuration is allowed
            raise ValueError("The PLL Output Configuration must not be bigger than 22!")

        data = self.read_periphery_template("PLLConfig", True)
        # create a 16 bit variable for the PLL config registers
        bits = BitLogic(16)

        # fill the 16-bit variable with values for the PLL config register
        bits[0] = bypass
        bits[1] = reset
        bits[2] = selectVctl
        bits[3] = dualedge
        bits[5:4] = clkphasediv
        bits[8:6] = clkphasenum
        bits[13:9] = PLLOutConfig
        bits[15:14] = 0
        # append the PLL config variable to the data
        data += bits.toByteList()

        data += [0x00]

        if write is True:
            self.write(data)
        return data

    def read_pll_config(self, write=True):
        """
        Sends the PLLConfig_Read command (see manual v1.9 p.32) together with the
        SyncHeader and a dummy for DataIn to request the actual values of the PLL Config
        registers (see manual v1.9 p.37). The sent bytes are also returned.
        """
        data = self.read_periphery_template("PLLConfig_Read")

        if write is True:
            self.write(data)
        return data

    # TODO: which data driven proc is correct? need column mask???
    # table p. 32 states column mask needed
    # schematic p. 50 states NOT needed...
    # Tests show that both procs work, so it works with and without
    # the column mask. But its not clear if the column mask has any
    # effect.
    def read_pixel_matrix_datadriven(self, write=True):
        """
        Sends the Pixel Matrix Read Data Driven command (see manual v1.9 p.32 and
        v1.9 p.50). The sended bytes are also returned.
        """
        data = self.read_matrix_template("ReadMatrixDataDriven")

        if write is True:
            self.write(data)
        return data

    def read_matrix_data_driven(self, write=True):
        """
        Sends the "ReadMatrixDataDriven" command with the column mask. The column mask is
        set such all columns are loaded.
        """
        data = self.read_matrix_template("ReadMatrixDataDriven", True)
        
        # append the 256 bit column mask; TODO: make the columns selectable
        data += self.produce_column_mask(range(256))

        data += [0x00]

        if write is True:
            self.write(data)
        return data

    def read_ctpr(self, write=True):
        """
        Sends a command to read the Column Test Pulse Register (Manual v 1.9 pg. 50)
        """
        data = self.read_matrix_template("ReadCTPR")
        
        if write is True:
            self.write(data)
        return data

    def lfsr_10_bit(self):
        """
        Generates a 10bit LFSR according to Manual v1.9 page 19
        """
        lfsr = BitLogic(10)
        lfsr[7:0] = 0xFF
        lfsr[9:8] = 0b11
        dummy = 0
        for i in range(2**10):
            self.lfsr_10[BitLogic.tovalue(lfsr)] = i
            dummy = lfsr[9]
            lfsr[9] = lfsr[8]
            lfsr[8] = lfsr[7]
            lfsr[7] = lfsr[6]
            lfsr[6] = lfsr[5]
            lfsr[5] = lfsr[4]
            lfsr[4] = lfsr[3]
            lfsr[3] = lfsr[2]
            lfsr[2] = lfsr[1]
            lfsr[1] = lfsr[0]
            lfsr[0] = lfsr[7] ^ dummy
        self.lfsr_10[2 ** 10 - 1] = 0

    def lfsr_14_bit(self):
        """
        Generates a 14bit LFSR according to Manual v1.9 page 19
        """
        lfsr = BitLogic(14)
        lfsr[7:0] = 0xFF
        lfsr[13:8] = 63
        dummy = 0
        for i in range(2**14):
            self.lfsr_14[BitLogic.tovalue(lfsr)] = i
            dummy = lfsr[13]
            lfsr[13] = lfsr[12]
            lfsr[12] = lfsr[11]
            lfsr[11] = lfsr[10]
            lfsr[10] = lfsr[9]
            lfsr[9] = lfsr[8]
            lfsr[8] = lfsr[7]
            lfsr[7] = lfsr[6]
            lfsr[6] = lfsr[5]
            lfsr[5] = lfsr[4]
            lfsr[4] = lfsr[3]
            lfsr[3] = lfsr[2]
            lfsr[2] = lfsr[1]
            lfsr[1] = lfsr[0]
            lfsr[0] = lfsr[2] ^ dummy ^ lfsr[12] ^ lfsr[13]
        self.lfsr_14[2 ** 14 - 1] = 0

    def lfsr_4_bit(self):
        """
        Generates a 4bit LFSR according to Manual v1.9 page 19
        """
        lfsr = BitLogic(4)
        lfsr[3:0] = 0xF
        dummy = 0
        for i in range(2**4):
            self.lfsr_4[BitLogic.tovalue(lfsr)] = i
            dummy = lfsr[3]
            lfsr[3] = lfsr[2]
            lfsr[2] = lfsr[1]
            lfsr[1] = lfsr[0]
            lfsr[0] = lfsr[3] ^ dummy
        self.lfsr_4[2 ** 4 - 1] = 0

    def gray_decrypt(self, value):
        """
        Decrypts a gray encoded 48 bit value according to Manual v1.9 page 19
        """
        encoded_value = BitLogic(48)
        encoded_value[47:0]=value
        gray_decrypt = BitLogic(48)
        gray_decrypt[47]=encoded_value[47]
        for i in range (46, -1, -1):
            gray_decrypt[i]=gray_decrypt[i+1]^encoded_value[i]
       

    def set_dacs(self, **kwargs):
        pass

    def set_tdac(self, **kwargs):
        pass


if __name__ == '__main__':
    pass<|MERGE_RESOLUTION|>--- conflicted
+++ resolved
@@ -89,12 +89,7 @@
                                                           self.valsize_map[key])
                 )
             else:
-<<<<<<< HEAD
                 raise ValueError(self.dictErrors['negativeVal'].format(key))
-=======
-                raise ValueError("DAC value for {} DAC may not be negative!".format(dac))
-
->>>>>>> a086e616
 
 class TPX3(Dut):
 
