--- conflicted
+++ resolved
@@ -59,10 +59,6 @@
     unknown_counter = 0
         
     print("Acquisition for 0.2 s")
-<<<<<<< HEAD
-<<<<<<< HEAD
-=======
->>>>>>> bafe7d5a
     for vtc in range(9,7,-1):
       if pixel_counter>50:
         break
@@ -73,7 +69,6 @@
         #chip.write(data, True)
         data=chip.set_dac("Vthreshold_coarse", vtc, write=True)
         #chip.write(data, True)
-<<<<<<< HEAD
       
         # Step 8: Send "read pixel matrix data driven" command
         print("Read pixel matrix data driven")
@@ -137,117 +132,11 @@
           print "Final Thresholds:"," ",vtc," ",vtf
           break
     print(h5file)
-=======
-    # for vtc in range(10,7,-1):
-    #   if pixel_counter>70:
-    #     break
-    #   for vtf in range(255,-1,-1):
-    # #TODO: Should be loaded from configuration and saved in rn_config
-    #     print vtc," ",vtf
-    #     data=chip.set_dac("Vthreshold_fine", vtf, write=True)
-    #     #chip.write(data, True)
-    #     data=chip.set_dac("Vthreshold_coarse", vtc, write=True)
-    #     #chip.write(data, True)
-=======
->>>>>>> bafe7d5a
-      
-        # Step 8: Send "read pixel matrix data driven" command
-        print("Read pixel matrix data driven")
-        data = chip.read_pixel_matrix_datadriven(write=False)
-        chip.write(data, True)
-      
-        print("Enable Shutter")
-        chip['CONTROL']['SHUTTER'] = 1
-        chip['CONTROL'].write()
-      
-        # Step 10: Receive data
-        """ ??? """
-        time.sleep(0.002)
-        # Get the data and do the FPGA decoding
-        # dout = chip.decode_fpga(chip['FIFO'].get_data(), True)
-        # for el in dout:
-        #    print "Decoded: ", el
-      
-        print("Disable Shutter")
-        chip['CONTROL']['SHUTTER'] = 0
-        chip['CONTROL'].write()
-        # Get the data, do the FPGA decode and do the decode ot the 0th element
-        # which should be EoR (header: 0x71)
-    
-        dout = chip.decode_fpga(chip['FIFO'].get_data(), True)
-        for el in dout:
-            if el[47:44].tovalue() is 0xB:
-                ddout = chip.decode(el, 0xB0)
-                x = chip.pixel_address_to_x(ddout[0])
-                y = chip.pixel_address_to_y(ddout[0])
-                if not(((x==40) and (y==38))or((x==35) and (y==255))):
-                  print("X Pos:", x)
-                  print("Y Pos:", y)
-                  print("iTOT:", chip.lfsr_14[BitLogic.tovalue(ddout[1])])
-                  print("Event Counter:", chip.lfsr_10[BitLogic.tovalue(ddout[2])])
-                  print("Hit Counter", chip.lfsr_4[BitLogic.tovalue(ddout[3])])
-                  pixel_threshold_coarse[x][y]=vtc
-                  pixel_threshold_fine[x][y]=vtf
-                  
-                  chip.set_pixel_pcr(x, y, 0, 0, 1)
-                  data = chip.write_pcr([x], write=False)
-                  chip.write(data, True)
-                  pixel_counter += 1
-
-<<<<<<< HEAD
-    #                 print("Current values ", vtc, " ", vtf)
-    #         elif el[47:40].tovalue() is 0x71:
-    #             print("\tEoC/EoR/TP_Finished:", chip.decode(el,0x71))
-    #             EoR_counter +=1
-    #         elif el[47:40].tovalue() is 0xF0:
-    #             print("\tStop Matrix Readout:", el)
-    #             stop_readout_counter +=1
-    #         elif el[47:40].tovalue() is 0xE0:
-    #             print("\tReset Sequential:", el)
-    #             reset_sequential_counter +=1
-    #         else: 
-    #           print("\tUnknown Packet:", el, " with header ", hex(el[47:40].tovalue()))  
-    #           unknown_counter +=1 
-    #     print pixel_counter
-    #     if pixel_counter>70:
-    #       print "Final Thresholds:"," ",vtc," ",vtf
-    #       break
-    # print(h5file)
->>>>>>> d69ef74d54698884fe225cc69d8ab71ddfdd898e
-=======
-                  print("Current values ", vtc, " ", vtf)
-            elif el[47:40].tovalue() is 0x71:
-                print("\tEoC/EoR/TP_Finished:", chip.decode(el,0x71))
-                EoR_counter +=1
-            elif el[47:40].tovalue() is 0xF0:
-                print("\tStop Matrix Readout:", el)
-                stop_readout_counter +=1
-            elif el[47:40].tovalue() is 0xE0:
-                print("\tReset Sequential:", el)
-                reset_sequential_counter +=1
-            else: 
-              #print("\tUnknown Packet:", el, " with header ", hex(el[47:40].tovalue()))  
-              unknown_counter +=1 
-        print pixel_counter
-        print unknown_counter
-        if pixel_counter>50:
-          print "Final Thresholds:"," ",vtc," ",vtf
-          break
-    print(h5file)
->>>>>>> bafe7d5a
     
     pixel_counter=0
 
     data=chip.set_dac("Vthreshold_fine", 160, write=True)
-<<<<<<< HEAD
-<<<<<<< HEAD
     data=chip.set_dac("Vthreshold_coarse", vtc, write=True)
-=======
-    data=chip.set_dac("Vthreshold_coarse", 9, write=True)
->>>>>>> d69ef74d54698884fe225cc69d8ab71ddfdd898e
-=======
-    data=chip.set_dac("Vthreshold_coarse", vtc, write=True)
->>>>>>> bafe7d5a
     for vth in range(16):
         print "Threshold:",vth
         for x in range(256):
@@ -284,10 +173,6 @@
                   ddout = chip.decode(el, 0xB0)
                   x = chip.pixel_address_to_x(ddout[0])
                   y = chip.pixel_address_to_y(ddout[0])
-<<<<<<< HEAD
-<<<<<<< HEAD
-=======
->>>>>>> bafe7d5a
                   if not(((x==40) and (y==38))or((x==35) and (y==255))):
                     print("On pixel thr value ", vth)
                     print("X Pos:", x)
@@ -301,24 +186,6 @@
                     data = chip.write_pcr([x], write=False)
                     chip.write(data, True)
                     pixel_counter += 1
-<<<<<<< HEAD
-=======
-                  if((x!=40) or (y!=38)):                  
-                      print("On pixel thr value ", vth)
-                      print("X Pos:", x)
-                      print("Y Pos:", y)
-                      print("iTOT:", chip.lfsr_14[BitLogic.tovalue(ddout[1])])
-                      print("Event Counter:", chip.lfsr_10[BitLogic.tovalue(ddout[2])])
-                      print("Hit Counter", chip.lfsr_4[BitLogic.tovalue(ddout[3])])
-                      threshold_pcr[x][y]=vth
-                      pixel_mask[x][y]=1
-                      chip.set_pixel_pcr(x, y, 0, vth, 1)
-                      data = chip.write_pcr([x], write=False)
-                      chip.write(data, True)
-                      pixel_counter += 1
->>>>>>> d69ef74d54698884fe225cc69d8ab71ddfdd898e
-=======
->>>>>>> bafe7d5a
               elif el[47:40].tovalue() is 0x71:
                   print("\tEoC/EoR/TP_Finished:", chip.decode(el,0x71))
                   EoR_counter +=1
